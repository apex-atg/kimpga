<<<<<<< HEAD
# app.py — Multi-Leg Stack / Flip Mode (Upbit Spot LONG + Binance Futures SHORT)
from __future__ import annotations
import os, time, uuid, hmac, jwt, hashlib, threading, math
from typing import Any, Dict, Tuple, Optional, List
import requests
from requests.adapters import HTTPAdapter
from urllib3.util.retry import Retry
from urllib.parse import urlencode
from flask import Flask, render_template, jsonify, request
from flask_cors import CORS
from api.api_key import load_api_keys

app = Flask(__name__)
CORS(app)

# ---------- robust HTTP ----------
def _make_session() -> requests.Session:
    s = requests.Session()
    retry = Retry(total=5, backoff_factor=0.5,
                  status_forcelist=(408,429,500,502,503,504),
                  allowed_methods=frozenset(["GET","POST"]),
                  raise_on_status=False)
    ad = HTTPAdapter(max_retries=retry, pool_connections=20, pool_maxsize=20)
    s.mount("https://", ad); s.mount("http://", ad)
    return s
HTTP = _make_session()
TIMEOUT = (3, 7)

# ---------- global state ----------
state_lock = threading.Lock()
running: bool = False
trade_count: int = 0
position_state: str = "neutral"

profit_krw: float = 0.0
fees_upbit_krw_cum: float = 0.0
fees_binance_usdt_cum: float = 0.0
fees_binance_krw_cum: float = 0.0

logs: List[str] = []
last_error: Optional[str] = None

# 집계/레그
entry_info: Dict[str, float] = {"upbit_qty": 0.0, "binance_qty": 0.0}
next_leg_id: int = 1
open_legs: List[Dict[str, Any]] = []
closed_legs_recent: List[Dict[str, Any]] = []

# 메트릭
metrics = {"loops":0, "orders_binance":0, "orders_upbit":0, "api_errors":0}

# 현재 실행 중 설정(플립 프리셋 포함)
last_cfg: Dict[str, Any] = {}

def log(msg: str) -> None:
    ts = time.strftime("[%H:%M:%S]"); logs.append(f"{ts} {msg}")
    if len(logs) > 500: del logs[:200]

# ---------- Binance base ----------
BINANCE_TESTNET = str(os.getenv("BINANCE_TESTNET","false")).lower() in ("1","true","yes")
BASE_FAPI = "https://testnet.binancefuture.com" if BINANCE_TESTNET else "https://fapi.binance.com"
RECV_WINDOW = 5000
_MAX_TS_RETRY = 1
_bn_time_offset_ms = 0

def _bn_headers() -> dict:
    k = load_api_keys()
    return {"X-MBX-APIKEY": k.get("binance_key",""),
            "Content-Type":"application/x-www-form-urlencoded"}

def _bn_now_ms() -> int: return int(time.time()*1000)+_bn_time_offset_ms

def _bn_sign(params: Dict[str, Any]) -> str:
    k = load_api_keys(); sec = k.get("binance_secret","")
    qs = urlencode(params, doseq=True)
    sig = hmac.new(sec.encode(), qs.encode(), hashlib.sha256).hexdigest()
    return qs+"&signature="+sig

def _is_ts_error(t: str) -> bool:
    t = (t or "").lower()
    return "-1021" in t or ("timestamp" in t and ("ahead" in t or "server time" in t or "recvwindow" in t))

def sync_binance_time() -> None:
    global _bn_time_offset_ms
    try:
        r = HTTP.get(f"{BASE_FAPI}/fapi/v1/time", timeout=TIMEOUT)
        r.raise_for_status()
        st = int(r.json()["serverTime"])
        _bn_time_offset_ms = st - int(time.time()*1000)
        log(f"[바이낸스 시간동기] offset={_bn_time_offset_ms}ms (testnet={BINANCE_TESTNET})")
    except Exception as e:
        _bn_time_offset_ms = 0; log(f"[시간동기 실패] {e}")

def _bn_signed_get(path, params=None, retry=_MAX_TS_RETRY):
    params = params or {}; params["timestamp"]=_bn_now_ms(); params["recvWindow"]=RECV_WINDOW
    url = f"{BASE_FAPI}{path}?{_bn_sign(params)}"
    r = HTTP.get(url, headers=_bn_headers(), timeout=TIMEOUT)
    if r.status_code==400 and retry>0 and _is_ts_error(r.text):
        log("[경고] -1021(GET) → 재동기"); sync_binance_time(); return _bn_signed_get(path, params, retry-1)
    return r

def _bn_signed_post(path, params=None, retry=_MAX_TS_RETRY):
    params = params or {}; params["timestamp"]=_bn_now_ms(); params["recvWindow"]=RECV_WINDOW
    r = HTTP.post(f"{BASE_FAPI}{path}", headers=_bn_headers(), data=_bn_sign(params), timeout=TIMEOUT)
    if r.status_code==400 and retry>0 and _is_ts_error(r.text):
        log("[경고] -1021(POST) → 재동기"); sync_binance_time(); return _bn_signed_post(path, params, retry-1)
    return r

# ---------- prices & fx ----------
_FX_CACHE_TS=0.0; _FX_CACHE_VAL=1300.0; _FX_TTL=30.0
def get_upbit_price()->float:
    r=HTTP.get("https://api.upbit.com/v1/ticker?markets=KRW-BTC", timeout=TIMEOUT)
    r.raise_for_status(); return float(r.json()[0]["trade_price"])
def get_binance_price()->float:
    r=HTTP.get(f"{BASE_FAPI}/fapi/v1/ticker/price", params={"symbol":"BTCUSDT"}, timeout=TIMEOUT)
    r.raise_for_status(); return float(r.json()["price"])
def get_usdkrw()->float:
    global _FX_CACHE_TS,_FX_CACHE_VAL
    now=time.time()
    if now-_FX_CACHE_TS<_FX_TTL: return _FX_CACHE_VAL
    try:
        html=HTTP.get("https://www.google.com/finance/quote/USD-KRW",
                      headers={"User-Agent":"Mozilla/5.0"}, timeout=TIMEOUT).text
        key='data-last-price="'; i=html.find(key)
        if i!=-1:
            j=html.find('"', i+len(key))
            fx=float(html[i+len(key):j].replace(",",""))
            _FX_CACHE_TS, _FX_CACHE_VAL = now, fx; return fx
    except Exception as e: log(f"[FX] 구글 실패:{e} → KRW-USDT")
    try:
        r=HTTP.get("https://api.upbit.com/v1/ticker?markets=KRW-USDT", timeout=TIMEOUT); r.raise_for_status()
        fx=float(r.json()[0]["trade_price"]); _FX_CACHE_TS,_FX_CACHE_VAL=now,fx; return fx
    except Exception as e: log(f"[FX] 폴백 실패:{e}")
    _FX_CACHE_TS,_FX_CACHE_VAL=now,1300.0; return 1300.0
def calc_kimp()->Tuple[float,float,float,float]:
    up, bp, fx = get_upbit_price(), get_binance_price(), get_usdkrw()
    k=((up-bp*fx)/(bp*fx))*100.0
    return round(k,2), up, bp, fx

# ---------- balances ----------
def get_upbit_balance_real()->Tuple[float,float]:
    k=load_api_keys(); access_key=k.get("upbit_key",""); secret_key=k.get("upbit_secret","")
    payload={"access_key":access_key,"nonce":str(uuid.uuid4())}
    jwt_token=jwt.encode(payload, secret_key, algorithm="HS256")
    try:
        r=HTTP.get("https://api.upbit.com/v1/accounts", headers={"Authorization":f"Bearer {jwt_token}"}, timeout=TIMEOUT)
        r.raise_for_status(); krw=btc=0.0
        for b in r.json():
            if b["currency"]=="KRW": krw=float(b["balance"])
            elif b["currency"]=="BTC": btc=float(b["balance"])+float(b["locked"])
        return krw, btc
    except Exception as e:
        metrics["api_errors"]+=1; log(f"[UPBIT 잔고 오류]{e}"); return 0.0,0.0

def get_binance_balance_real()->float:
    try:
        r=_bn_signed_get("/fapi/v2/balance")
        if r.status_code!=200:
            metrics["api_errors"]+=1; log(f"[BINANCE 잔고 오류]{r.status_code}:{r.text}")
            if '"code":-2015' in r.text: globals()["last_error"]="binance_invalid_key_or_permission (-2015)"
            return 0.0
        for b in r.json():
            if b.get("asset")=="USDT": return round(float(b.get("balance",0.0)),3)
        return 0.0
    except Exception as e:
        metrics["api_errors"]+=1; log(f"[BINANCE 잔고 예외]{e}"); return 0.0

# ---------- orders & fills ----------
def set_binance_leverage(symbol:str, leverage:int)->bool:
    try:
        r=_bn_signed_post("/fapi/v1/leverage",{"symbol":symbol,"leverage":leverage})
        log(f"[레버리지] {symbol} x{leverage} → {r.status_code}")
        if r.status_code!=200 and '"code":-2015' in r.text: globals()["last_error"]="binance_invalid_key_or_permission (-2015)"
        return r.status_code==200
    except Exception as e:
        metrics["api_errors"]+=1; log(f"[레버리지 오류]{e}"); return False

def upbit_order(side:str, price:float, volume:float)->Tuple[bool,Optional[str]]:
    k=load_api_keys(); ak=k.get("upbit_key",""); sk=k.get("upbit_secret","")
    if side=="buy":
        q={"market":"KRW-BTC","side":"bid","ord_type":"price","price":str(int(price))}
    else:
        q={"market":"KRW-BTC","side":"ask","ord_type":"market","volume":format(float(volume),".8f")}
    m=hashlib.sha512(); m.update(urlencode(q).encode())
    payload={"access_key":ak,"nonce":str(uuid.uuid4()),"query_hash":m.hexdigest(),"query_hash_alg":"SHA512"}
    jwt_token=jwt.encode(payload, sk, algorithm="HS256")
    r=HTTP.post("https://api.upbit.com/v1/orders", params=q, headers={"Authorization":f"Bearer {jwt_token}"}, timeout=TIMEOUT)
    try: data=r.json()
    except Exception: data={"raw":r.text}
    log(f"[업비트 주문] {side.upper()} → {data}")
    if r.status_code==201 and isinstance(data,dict) and "uuid" in data:
        metrics["orders_upbit"]+=1; return True, data["uuid"]
    return False, None

def upbit_order_detail(uuid_str:str)->dict:
    k=load_api_keys(); ak=k.get("upbit_key",""); sk=k.get("upbit_secret","")
    q={"uuid":uuid_str}; m=hashlib.sha512(); m.update(urlencode(q).encode())
    payload={"access_key":ak,"nonce":str(uuid.uuid4()),"query_hash":m.hexdigest(),"query_hash_alg":"SHA512"}
    jwt_token=jwt.encode(payload, sk, algorithm="HS256")
    r=HTTP.get("https://api.upbit.com/v1/order", headers={"Authorization":f"Bearer {jwt_token}"}, params=q, timeout=TIMEOUT)
    return r.json() if r.status_code==200 else {"error":r.text}

def summarize_upbit_order(uuid_str:str)->Tuple[float,float,float,float]:
    d=upbit_order_detail(uuid_str)
    vol=0.0; funds=0.0; fee_krw=0.0
    trades=d.get("trades",[]) or []
    if trades:
        for t in trades:
            v=float(t.get("volume","0") or 0.0)
            f=float(t.get("funds","0") or 0.0)
            fee=float(t.get("fee","0") or 0.0)
            fc=t.get("fee_currency","KRW")
            px=float(t.get("price","0") or 0.0)
            vol+=v; funds+=f
            fee_krw += fee * (px if fc=="BTC" else 1.0)
    else:
        vol=float(d.get("executed_volume","0") or 0.0)
        paid_fee=float(d.get("paid_fee","0") or 0.0)
        side=d.get("side","bid")
        px=float(d.get("price","0") or get_upbit_price())
        fee_krw = paid_fee * (px if side=="ask" and paid_fee<1 else 1.0)
        funds = px * vol
    avg=(funds/vol) if vol>0 else 0.0
    return funds, vol, fee_krw, avg

def get_binance_position_qty()->float:
    r=_bn_signed_get("/fapi/v2/positionRisk")
    if r.status_code==200:
        for p in r.json():
            if p.get("symbol")=="BTCUSDT":
                try: return float(p.get("positionAmt",0.0))
                except Exception: return 0.0
    return 0.0

def binance_order(side:str, price:float, volume:float, reduce_only:bool=False)->Tuple[bool,Optional[int]]:
    try:
        params={"symbol":"BTCUSDT","side":"SELL" if side=="sell" else "BUY","type":"MARKET","quantity":format(float(volume),".3f")}
        if reduce_only: params["reduceOnly"]="true"
        r=_bn_signed_post("/fapi/v1/order", params)
        try: data=r.json()
        except Exception: data={"raw":r.text}
        log(f"[바이낸스 주문] {side.upper()} qty={params['quantity']} RO={reduce_only} → {r.status_code}")
        if r.status_code==200 and isinstance(data,dict) and "orderId" in data:
            metrics["orders_binance"]+=1; return True, int(data["orderId"])
        if r.status_code!=200 and '"code":-2015' in r.text: globals()["last_error"]="binance_invalid_key_or_permission (-2015)"
        return False, None
    except Exception as e:
        metrics["api_errors"]+=1; log(f"[바이낸스 주문 오류]{e}"); return False, None

def binance_user_trades(order_id:int)->List[dict]:
    r=_bn_signed_get("/fapi/v1/userTrades", {"symbol":"BTCUSDT","orderId":order_id})
    return r.json() if r.status_code==200 else []

def summarize_binance_order(order_id:int)->Tuple[float,float,float]:
    fills=binance_user_trades(order_id); qty=quote=fee=0.0
    for f in fills:
        q=float(f.get("qty","0") or 0.0); p=float(f.get("price","0") or 0.0); c=float(f.get("commission","0") or 0.0)
        qty+=q; quote+=q*p; fee+=c
    avg=(quote/qty) if qty>0 else 0.0
    return qty, avg, fee

# ---------- PnL / ROI ----------
def compute_realized_pnl_krw(
    qty: float,
    ub_buy_avg: float, ub_sell_avg: float,
    ub_fee_in_krw: float, ub_fee_out_krw: float,
    bn_sell_avg: float, bn_buy_avg: float,
    bn_fee_in_usdt: float, bn_fee_out_usdt: float,
    usdkrw_exit: float, funding_usdt: float = 0.0
) -> float:
    krw_in  = ub_buy_avg  * qty + ub_fee_in_krw
    krw_out = ub_sell_avg * qty - ub_fee_out_krw
    upbit_realized = krw_out - krw_in
    usdt_pnl = (bn_sell_avg - bn_buy_avg) * qty
    usdt_realized = usdt_pnl - (bn_fee_in_usdt + bn_fee_out_usdt + funding_usdt)
    return upbit_realized + usdt_realized * usdkrw_exit

def compute_roi_pct(krw_spent: float, bn_notional_usdt: float, lev: int, usdkrw_entry: float, realized_krw: float) -> float:
    capital = krw_spent + (bn_notional_usdt/max(1,lev)) * usdkrw_entry
    return (realized_krw / capital * 100.0) if capital>0 else 0.0

# ---------- leg helpers ----------
def _aggregate_entry_info():
    entry_info["upbit_qty"]  = round(sum(l["upbit_qty"] for l in open_legs), 3)
    entry_info["binance_qty"]= round(sum(l["binance_qty"] for l in open_legs), 3)

def enter_leg(amount_krw: float, leverage:int, kimp:float, up:float, bp:float, fx:float, exit_kimp_abs:float)->Optional[Dict[str,Any]]:
    BIN_QTY_STEP = 0.001
    USDT_TOL = 5.0
    def _floor_step(x: float, step: float) -> float:
        return math.floor(float(x) / step) * step

    global next_leg_id

    pre_target_usdt = amount_krw / fx
    need_margin = pre_target_usdt / max(1, leverage)
    if get_binance_balance_real() + 1e-6 < need_margin:
        log(f"[레그 진입 중단] 증거금 부족 have<{need_margin:.2f}")
        return None

    ok_u, buy_uuid = upbit_order("buy", amount_krw, 0.0)
    if not ok_u or not buy_uuid:
        log("[레그 진입 실패] Upbit 매수 실패")
        return None

    funds_krw, ub_qty, ub_fee_krw, ub_avg = 0.0, 0.0, 0.0, 0.0
    for _ in range(10):
        time.sleep(0.35)
        funds_krw, ub_qty, ub_fee_krw, ub_avg = summarize_upbit_order(buy_uuid)
        if ub_qty > 0: break
    if ub_qty <= 0:
        log("[레그 진입 실패] Upbit 체결 수량 0")
        return None

    target_usdt = funds_krw / fx
    bp_now = get_binance_price()
    bn_target_qty = _floor_step(target_usdt / bp_now, BIN_QTY_STEP)
    if bn_target_qty <= 0:
        log("[레그 진입 실패] 바이낸스 산정 수량 0")
        return None

    ok_b, sell_id  = binance_order("sell", bp_now, bn_target_qty, reduce_only=False)
    if not ok_b or not sell_id:
        log("[레그 진입 실패] Binance 숏 실패 → 업비트 되돌림")
        upbit_order("sell", 0.0, ub_qty); return None

    bn_qty, bn_avg, bn_fee = summarize_binance_order(sell_id)
    if bn_qty <= 0:
        log("[레그 진입 실패] Binance 체결 수량 0 → 업비트 되돌림")
        upbit_order("sell", 0.0, ub_qty); return None

    # notional fine-tune
    for _ in range(8):
        bp_now = get_binance_price()
        cur_usdt = bn_qty * bp_now
        diff = target_usdt - cur_usdt
        if abs(diff) <= USDT_TOL: break
        adj_qty = _floor_step(abs(diff) / bp_now, BIN_QTY_STEP)
        if adj_qty <= 0: break
        if diff > 0:
            ok, oid = binance_order("sell", bp_now, adj_qty, reduce_only=False)
            if ok and oid:
                q, a, f = summarize_binance_order(oid)
                bn_qty += q; bn_fee += f
        else:
            ok, oid = binance_order("buy", bp_now, adj_qty, reduce_only=True)
            if ok and oid:
                q, a, f = summarize_binance_order(oid)
                bn_qty -= q; bn_fee += f
        time.sleep(0.25)

    leg_qty = min(round(ub_qty, 3), round(bn_qty, 3))
    if leg_qty <= 0:
        log("[레그 진입 실패] 최종 수량 0")
        upbit_order("sell", 0.0, ub_qty); return None

    leg = {
        "id": next_leg_id, "entered_at": time.time(),
        "entry_kimp": float(kimp), "exit_kimp": float(exit_kimp_abs),
        "upbit_qty": round(leg_qty,3), "binance_qty": round(leg_qty,3),
        "upbit_buy_uuid": buy_uuid, "upbit_sell_uuid": None,
        "binance_sell_id": sell_id, "binance_buy_id": None,
        "ub_avg": ub_avg, "ub_fee_krw": ub_fee_krw,
        "bn_avg": bn_avg, "bn_fee_usdt": bn_fee,
        "usdkrw_entry": fx, "lev": leverage,
        "krw_spent": funds_krw,
        "bn_notional_usdt": bn_qty * get_binance_price(),
        "realized_krw": None, "roi_pct": None
    }
    next_leg_id += 1
    log(f"[레그 진입] id={leg['id']} entry_kimp={kimp} exit_kimp={exit_kimp_abs}")
    return leg

def exit_leg(leg: Dict[str,Any], fx_exit: float)->bool:
    ok_u, sell_uuid = upbit_order("sell", 0.0, float(leg["upbit_qty"]))
    ok_b, buy_id    = binance_order("buy", 0.0, abs(float(leg["binance_qty"])), reduce_only=True)
    if not (ok_u and ok_b):
        log("[레그 청산 실패] 주문 실패"); return False

    leg["upbit_sell_uuid"] = sell_uuid; leg["binance_buy_id"] = buy_id

    buy_krw, qty_buy, buy_fee_krw, ub_buy_avg = summarize_upbit_order(leg["upbit_buy_uuid"])
    sell_krw, qty_sell, sell_fee_krw, ub_sell_avg = summarize_upbit_order(leg["upbit_sell_uuid"])
    qty_e, bn_sell_avg, fee_e = summarize_binance_order(leg["binance_sell_id"])
    qty_x, bn_buy_avg,  fee_x = summarize_binance_order(leg["binance_buy_id"])

    qty = min(float(leg["upbit_qty"]), float(leg["binance_qty"]), qty_buy, qty_sell, qty_e, qty_x)
    if qty <= 0:
        log("[레그 청산 경고] 유효 수량 0"); return False

    realized_krw = compute_realized_pnl_krw(
        qty=qty,
        ub_buy_avg=ub_buy_avg, ub_sell_avg=ub_sell_avg,
        ub_fee_in_krw=buy_fee_krw, ub_fee_out_krw=sell_fee_krw,
        bn_sell_avg=bn_sell_avg, bn_buy_avg=bn_buy_avg,
        bn_fee_in_usdt=fee_e, bn_fee_out_usdt=fee_x,
        usdkrw_exit=fx_exit, funding_usdt=0.0
    )

    global profit_krw, fees_upbit_krw_cum, fees_binance_usdt_cum, fees_binance_krw_cum
    profit_krw += realized_krw
    fees_upbit_krw_cum += (buy_fee_krw + sell_fee_krw)
    fees_binance_usdt_cum += (fee_e + fee_x)
    fees_binance_krw_cum  += (fee_e + fee_x) * fx_exit

    leg["realized_krw"] = realized_krw
    leg["roi_pct"] = compute_roi_pct(
        krw_spent=float(leg["krw_spent"]),
        bn_notional_usdt=float(leg["bn_notional_usdt"]),
        lev=int(leg["lev"]),
        usdkrw_entry=float(leg["usdkrw_entry"]),
        realized_krw=realized_krw
    )
    log(f"[레그 청산] id={leg['id']} PnL={realized_krw:+,.0f} KRW (ROI {leg['roi_pct']:.3f}%)")
    return True

def sweep_if_no_legs():
    with state_lock:
        if len(open_legs) > 0:
            return
    _, btc_bal = get_upbit_balance_real()
    if btc_bal > 1e-6:
        ok, _ = upbit_order("sell", 0.0, btc_bal)
        if ok: log(f"[스윕] 업비트 잔량 {btc_bal:.6f} BTC 매도")
    pos = get_binance_position_qty()
    if abs(pos) > 1e-6:
        side = "buy" if pos < 0 else "sell"
        ok, _ = binance_order(side, 0.0, abs(pos), reduce_only=True)
        if ok: log(f"[스윕] 바이낸스 잔량 {pos:+.3f} BTC reduceOnly 청산")

# ---------- strategy loop ----------
def run_strategy_thread(cfg: Dict[str, Any]) -> None:
    global running, position_state, trade_count, last_error, last_cfg
    last_cfg = cfg.copy()

    sync_binance_time(); set_binance_leverage("BTCUSDT", int(float(cfg["leverage"])))

    mode          = cfg.get("mode","stack")         # "stack" | "flip"
    allow_multi   = bool(cfg.get("allow_multi_entry", True))
    max_legs      = int(cfg.get("max_legs", 3))
    min_gap_bp    = float(cfg.get("min_reenter_gap_bp", 0.15))
    exit_on_sign  = bool(cfg.get("exit_on_sign_change", True))
    exit_on_move  = float(cfg.get("exit_on_move_bp", 0.0))
    target_kimp   = float(cfg["target_kimp"])
    exit_kimp_abs = float(cfg["exit_kimp"])
    tol           = float(cfg["tolerance"])
    amount_krw    = float(cfg["amount_krw"])
    leverage      = int(float(cfg["leverage"]))

    # flip presets
    pos_entry = float(cfg.get("pos_entry_kimp", 0.3))
    pos_exit  = float(cfg.get("pos_exit_kimp", 0.6))
    neg_entry = float(cfg.get("neg_entry_kimp",-0.6))
    neg_exit  = float(cfg.get("neg_exit_kimp",-0.9))

    def _auto_exit_list(kimp_now: float) -> List[int]:
        to_close: List[int] = []
        with state_lock:
            for leg in open_legs:
                crossed = (kimp_now >= leg["exit_kimp"]) if leg["exit_kimp"] >= leg["entry_kimp"] else (kimp_now <= leg["exit_kimp"])
                signchg = exit_on_sign and ((leg["entry_kimp"] >= 0 and kimp_now < 0) or (leg["entry_kimp"] < 0 and kimp_now >= 0))
                moved   = (exit_on_move > 0 and abs(kimp_now - leg["entry_kimp"]) >= exit_on_move)
                if crossed or signchg or moved: to_close.append(leg["id"])
        return to_close

    while running:
        try:
            metrics["loops"] += 1
            kimp, up, bp, fx = calc_kimp()

            if mode == "flip":
                # 1) 플립 모드 진입/전환 로직
                with state_lock:
                    have_leg = len(open_legs) > 0

                want_pos = abs(kimp - pos_entry) <= tol
                want_neg = abs(kimp - neg_entry) <= tol

                if not have_leg and (want_pos or want_neg):
                    chosen_exit = pos_exit if want_pos else neg_exit
                    leg = enter_leg(amount_krw, leverage, kimp, up, bp, fx, chosen_exit)
                    if leg:
                        with state_lock:
                            open_legs[:] = [leg]
                            _aggregate_entry_info()
                            position_state = "entered"
                            log(f"[플립 진입] {('POS' if want_pos else 'NEG')} @ {kimp}%")
                elif have_leg:
                    need_flip_to = None
                    with state_lock:
                        cur_sign = 1 if open_legs[0]["entry_kimp"] >= 0 else -1
                    if cur_sign > 0 and want_neg:      need_flip_to = "neg"
                    elif cur_sign < 0 and want_pos:    need_flip_to = "pos"

                    if need_flip_to:
                        ids=[]
                        with state_lock: ids = [l["id"] for l in open_legs]
                        for leg_id in ids:
                            with state_lock:
                                leg = next((l for l in open_legs if l["id"]==leg_id), None)
                            if leg and exit_leg(leg, fx):
                                with state_lock:
                                    open_legs[:] = [l for l in open_legs if l["id"]!=leg_id]
                                    closed_legs_recent.append(leg)
                                    if len(closed_legs_recent)>5: closed_legs_recent.pop(0)
                                    _aggregate_entry_info()
                                    trade_count += 1
                        sweep_if_no_legs()

                        chosen_exit = pos_exit if need_flip_to=="pos" else neg_exit
                        leg = enter_leg(amount_krw, leverage, kimp, up, bp, fx, chosen_exit)
                        if leg:
                            with state_lock:
                                open_legs[:] = [leg]
                                _aggregate_entry_info()
                                position_state = "entered"
                                log(f"[플립 전환] → {need_flip_to.upper()} @ {kimp}%")

                # 2) 자동 청산 조건
                for leg_id in _auto_exit_list(kimp):
                    with state_lock:
                        leg = next((l for l in open_legs if l["id"]==leg_id), None)
                    if leg and exit_leg(leg, get_usdkrw()):
                        with state_lock:
                            open_legs[:] = [l for l in open_legs if l["id"]!=leg_id]
                            closed_legs_recent.append(leg)
                            if len(closed_legs_recent)>5: closed_legs_recent.pop(0)
                            _aggregate_entry_info()
                            trade_count += 1
                            position_state = "neutral" if len(open_legs)==0 else "entered"
                        sweep_if_no_legs()

            else:
                # ---- 스택 모드 ----
                with state_lock:
                    if allow_multi and abs(kimp - target_kimp) <= tol and len(open_legs) < max_legs:
                        ok_gap = all(abs(kimp - leg["entry_kimp"]) >= min_gap_bp for leg in open_legs)
                        if ok_gap:
                            leg = enter_leg(amount_krw, leverage, kimp, up, bp, fx, exit_kimp_abs)
                            if leg:
                                open_legs.append(leg)
                                _aggregate_entry_info()
                                position_state = "entered"
                                log(f"[레그 진입] id={leg['id']} qty U:{leg['upbit_qty']} / B:{leg['binance_qty']} @ kimp {kimp}%")

                for leg_id in _auto_exit_list(kimp):
                    with state_lock:
                        leg = next((l for l in open_legs if l["id"]==leg_id), None)
                    if leg and exit_leg(leg, get_usdkrw()):
                        with state_lock:
                            open_legs[:] = [l for l in open_legs if l["id"]!=leg_id]
                            closed_legs_recent.append(leg)
                            if len(closed_legs_recent) > 5: closed_legs_recent.pop(0)
                            _aggregate_entry_info()
                            trade_count += 1
                            position_state = "neutral" if len(open_legs)==0 else "entered"
                        sweep_if_no_legs()

            time.sleep(0.45)

        except Exception as e:
            metrics["api_errors"] += 1; last_error = str(e); log(f"[전략 오류] {e}")
            time.sleep(0.7)

# ---------- routes ----------
@app.route("/")
def index(): return render_template("index.html")

@app.route("/current_kimp")
def current_kimp():
    k, up, bp, fx = calc_kimp()
    return jsonify({"kimp":k,"upbit_price":up,"binance_price":bp,"usdkrw":fx})

@app.route("/balance")
def balance():
    krw, btc = get_upbit_balance_real(); usdt = get_binance_balance_real()
    return jsonify({"real":{"krw":round(krw,0),"btc_upbit":round(btc,6),"usdt":round(usdt,3)}})

@app.route("/status")
def status():
    fx_now = get_usdkrw(); fees_binance_krw_now = fees_binance_usdt_cum * fx_now
    with state_lock:
        legs = list(open_legs)
        last_closed = closed_legs_recent[-1] if closed_legs_recent else None
        aggregate_live = len(legs)>0
    return jsonify({
        "running": running,
        "position_state": "entered" if aggregate_live else "neutral",
        "trade_count": trade_count,
        "logs": logs[-350:],
        "entry_info": entry_info,
        "last_error": last_error,
        "binance_testnet": BINANCE_TESTNET, "binance_base": BASE_FAPI,
        "pnl": {
            "profit_krw_cum": round(profit_krw, 0),
            "fees_upbit_krw_cum": round(fees_upbit_krw_cum, 0),
            "fees_binance_usdt_cum": round(fees_binance_usdt_cum, 3),
            "fees_binance_krw_cum": round(fees_binance_krw_cum, 0),
            "fees_binance_krw_now": round(fees_binance_krw_now, 0),
        },
        "open_legs": legs,
        "last_closed_leg": last_closed,
        "cfg": last_cfg,
    })

@app.route("/start", methods=["POST"])
def start():
    global running, last_error, last_cfg
    if not running:
        keys = load_api_keys()
        if not keys.get("binance_key") or not keys.get("binance_secret"):
            last_error="binance_api_key_missing"; log("[전략 시작 실패] BINANCE 키 누락")
            return jsonify({"status":"error","error":last_error}), 400
        cfg_in = request.json or {}
        cfg = {
            # 공통
            "mode":            cfg_in.get("mode","stack"),
            "target_kimp":     float(cfg_in.get("target_kimp", 0.0)),
            "exit_kimp":       float(cfg_in.get("exit_kimp", 0.3)),
            "tolerance":       float(cfg_in.get("tolerance", 0.1)),
            "amount_krw":      float(cfg_in.get("amount_krw", 1_000_000)),
            "leverage":        int(float(cfg_in.get("leverage", 3))),
            "exit_on_sign_change": bool(cfg_in.get("exit_on_sign_change", True)),
            "exit_on_move_bp": float(cfg_in.get("exit_on_move_bp", 0.0)),
            # 스택 옵션
            "allow_multi_entry": bool(cfg_in.get("allow_multi_entry", True)),
            "max_legs": int(cfg_in.get("max_legs", 3)),
            "min_reenter_gap_bp": float(cfg_in.get("min_reenter_gap_bp", 0.15)),
            # 플립 프리셋
            "pos_entry_kimp": float(cfg_in.get("pos_entry_kimp", 0.3)),
            "pos_exit_kimp":  float(cfg_in.get("pos_exit_kimp", 0.6)),
            "neg_entry_kimp": float(cfg_in.get("neg_entry_kimp",-0.6)),
            "neg_exit_kimp":  float(cfg_in.get("neg_exit_kimp",-0.9)),
        }
        # 플립 모드는 단일 레그 강제
        if cfg["mode"] == "flip":
            cfg["allow_multi_entry"] = False
            cfg["max_legs"] = 1
        running=True
        last_cfg = cfg.copy()
        threading.Thread(target=run_strategy_thread, args=(cfg,), daemon=True).start()
        log(f"[전략 시작] cfg={cfg} testnet={BINANCE_TESTNET} base={BASE_FAPI}")
    return jsonify({"status":"started"})

@app.route("/stop", methods=["POST"])
def stop():
    global running
    running=False; log("[전략 중지]"); return jsonify({"status":"stopped"})

@app.route("/force_exit", methods=["POST"])
def force_exit():
    closed = 0
    with state_lock:
        ids = [l["id"] for l in open_legs]
    for leg_id in ids:
        with state_lock:
            leg = next((l for l in open_legs if l["id"]==leg_id), None)
        if not leg: continue
        if exit_leg(leg, get_usdkrw()):
            with state_lock:
                open_legs[:] = [l for l in open_legs if l["id"]!=leg_id]
                closed_legs_recent.append(leg)
                if len(closed_legs_recent)>5: closed_legs_recent.pop(0)
                _aggregate_entry_info()
                globals()["trade_count"] += 1
    with state_lock:
        globals()["position_state"] = "neutral" if len(open_legs)==0 else "entered"
    sweep_if_no_legs()
    return jsonify({"ok": True, "closed_count": closed})

# 수동 즉시 진입(모드별 반영)
@app.route("/manual_enter", methods=["POST"])
def manual_enter():
    data = request.json or {}
    amt = float(data.get("amount_krw", 0))
    lev = int(float(data.get("leverage", 3)))
    exit_k = data.get("exit_kimp", None)

    kimp, up, bp, fx = calc_kimp()
    if exit_k is None or str(exit_k)=="":
        exit_k = (kimp + 0.3) if kimp >= 0 else (kimp - 0.3)

    leg = enter_leg(amt, lev, kimp, up, bp, fx, float(exit_k))
    if not leg: return jsonify({"ok": False, "error":"enter failed"}), 409

    with state_lock:
        if (last_cfg or {}).get("mode","stack") == "stack":
            open_legs.append(leg)
        else:
            open_legs[:] = [leg]
        _aggregate_entry_info()
        globals()["position_state"] = "entered"

    return jsonify({"ok": True, "leg": leg})

# 즉시 플립: 현재 레그 모두 청산 → (기본) 바로 재진입 / (옵션) 청산만
@app.route("/flip_now", methods=["POST"])
def flip_now():
    cfg = last_cfg or {}
    body = request.json or {}
    to = body.get("to", None)                 # "pos" | "neg" | None(자동결정)
    reenter_now = bool(body.get("reenter_now", True))  # 기본: 즉시 전환

    pos_entry = float(cfg.get("pos_entry_kimp", 0.3))
    pos_exit  = float(cfg.get("pos_exit_kimp", 0.6))
    neg_entry = float(cfg.get("neg_entry_kimp",-0.6))
    neg_exit  = float(cfg.get("neg_exit_kimp",-0.9))
    amt = float(cfg.get("amount_krw", 1_000_000))
    lev = int(float(cfg.get("leverage", 3)))

    # 1) 모두 청산
    closed = 0
    with state_lock: ids = [l["id"] for l in open_legs]
    for leg_id in ids:
        with state_lock:
            leg = next((l for l in open_legs if l["id"]==leg_id), None)
        if leg and exit_leg(leg, get_usdkrw()):
            with state_lock:
                open_legs[:] = [l for l in open_legs if l["id"]!=leg_id]
                closed_legs_recent.append(leg)
                if len(closed_legs_recent)>5: closed_legs_recent.pop(0)
                _aggregate_entry_info()
                globals()["trade_count"] += 1
                globals()["position_state"] = "neutral"
            closed += 1
    sweep_if_no_legs()

    # 2) 대상 프리셋 결정
    kimp, up, bp, fx = calc_kimp()
    if to not in ("pos","neg"):
        # 현재 값에서 어느 엔트리와 더 가까운지로 자동결정
        to = "pos" if abs(kimp - pos_entry) <= abs(kimp - neg_entry) else "neg"
    chosen_exit = pos_exit if to=="pos" else neg_exit

    # 3) 즉시 재진입이 아니면 여기서 종료(프리셋 모드 유지)
    if not reenter_now:
        log(f"[플립] 전부 청산 완료({closed}) → {to.upper()} 프리셋 대기")
        with state_lock:
            last_cfg.setdefault("mode","flip")
            last_cfg["allow_multi_entry"] = False
            last_cfg["max_legs"] = 1
        return jsonify({"ok": True, "closed": closed, "armed_to": to, "reenter_now": False})

    # 4) 바로 진입
    leg = enter_leg(amt, lev, kimp, up, bp, fx, chosen_exit)
    if not leg: return jsonify({"ok": False, "closed": closed, "error":"enter failed"}), 409
    with state_lock:
        open_legs[:] = [leg]
        _aggregate_entry_info()
        globals()["position_state"] = "entered"
        last_cfg.setdefault("mode","flip")
        last_cfg["allow_multi_entry"] = False
        last_cfg["max_legs"] = 1
    log(f"[플립 전환] 즉시 → {to.upper()} @ {kimp}%")
    return jsonify({"ok": True, "closed": closed, "leg": leg, "to": to, "reenter_now": True})

@app.route("/close_leg", methods=["POST"])
def close_leg():
    data = request.json or {}
    leg_id = int(data.get("id", 0))
    if not leg_id: return jsonify({"ok": False, "error":"missing id"}), 400
    with state_lock:
        leg = next((l for l in open_legs if l["id"]==leg_id), None)
    if not leg: return jsonify({"ok": False, "error":"not found"}), 404
    ok = exit_leg(leg, get_usdkrw())
    if ok:
        with state_lock:
            open_legs[:] = [l for l in open_legs if l["id"]!=leg_id]
            closed_legs_recent.append(leg)
            if len(closed_legs_recent)>5: closed_legs_recent.pop(0)
            _aggregate_entry_info()
            globals()["trade_count"] += 1
            globals()["position_state"] = "neutral" if len(open_legs)==0 else "entered"
        sweep_if_no_legs()
        return jsonify({"ok": True})
    return jsonify({"ok": False}), 409

@app.route("/health")
def health(): return jsonify({"thread_alive": bool(running)})
@app.route("/metrics")
def metrics_route(): return jsonify(metrics)

if __name__ == "__main__":
    sync_binance_time()
    app.run(host="0.0.0.0", port=5000, debug=False)
=======
# app.py — Multi-Leg Stack / Flip Mode (Upbit Spot LONG + Binance Futures SHORT)
from __future__ import annotations
import os, time, uuid, hmac, jwt, hashlib, threading, math
from typing import Any, Dict, Tuple, Optional, List
import requests
from requests.adapters import HTTPAdapter
from urllib3.util.retry import Retry
from urllib.parse import urlencode
from flask import Flask, render_template, jsonify, request
from flask_cors import CORS
from api.api_key import load_api_keys

app = Flask(__name__)
CORS(app)

# ---------- robust HTTP ----------
def _make_session() -> requests.Session:
    s = requests.Session()
    retry = Retry(total=5, backoff_factor=0.5,
                  status_forcelist=(408,429,500,502,503,504),
                  allowed_methods=frozenset(["GET","POST"]),
                  raise_on_status=False)
    ad = HTTPAdapter(max_retries=retry, pool_connections=20, pool_maxsize=20)
    s.mount("https://", ad); s.mount("http://", ad)
    return s
HTTP = _make_session()
TIMEOUT = (3, 7)

# ---------- global state ----------
state_lock = threading.Lock()
running: bool = False
trade_count: int = 0
position_state: str = "neutral"

profit_krw: float = 0.0
fees_upbit_krw_cum: float = 0.0
fees_binance_usdt_cum: float = 0.0
fees_binance_krw_cum: float = 0.0

logs: List[str] = []
last_error: Optional[str] = None

# 집계/레그
entry_info: Dict[str, float] = {"upbit_qty": 0.0, "binance_qty": 0.0}
next_leg_id: int = 1
open_legs: List[Dict[str, Any]] = []
closed_legs_recent: List[Dict[str, Any]] = []

# 메트릭
metrics = {"loops":0, "orders_binance":0, "orders_upbit":0, "api_errors":0}

# 현재 실행 중 설정(플립 프리셋 포함)
last_cfg: Dict[str, Any] = {}

def log(msg: str) -> None:
    ts = time.strftime("[%H:%M:%S]"); logs.append(f"{ts} {msg}")
    if len(logs) > 500: del logs[:200]

# ---------- Binance base ----------
BINANCE_TESTNET = str(os.getenv("BINANCE_TESTNET","false")).lower() in ("1","true","yes")
BASE_FAPI = "https://testnet.binancefuture.com" if BINANCE_TESTNET else "https://fapi.binance.com"
RECV_WINDOW = 5000
_MAX_TS_RETRY = 1
_bn_time_offset_ms = 0

def _bn_headers() -> dict:
    k = load_api_keys()
    return {"X-MBX-APIKEY": k.get("binance_key",""),
            "Content-Type":"application/x-www-form-urlencoded"}

def _bn_now_ms() -> int: return int(time.time()*1000)+_bn_time_offset_ms

def _bn_sign(params: Dict[str, Any]) -> str:
    k = load_api_keys(); sec = k.get("binance_secret","")
    qs = urlencode(params, doseq=True)
    sig = hmac.new(sec.encode(), qs.encode(), hashlib.sha256).hexdigest()
    return qs+"&signature="+sig

def _is_ts_error(t: str) -> bool:
    t = (t or "").lower()
    return "-1021" in t or ("timestamp" in t and ("ahead" in t or "server time" in t or "recvwindow" in t))

def sync_binance_time() -> None:
    global _bn_time_offset_ms
    try:
        r = HTTP.get(f"{BASE_FAPI}/fapi/v1/time", timeout=TIMEOUT)
        r.raise_for_status()
        st = int(r.json()["serverTime"])
        _bn_time_offset_ms = st - int(time.time()*1000)
        log(f"[바이낸스 시간동기] offset={_bn_time_offset_ms}ms (testnet={BINANCE_TESTNET})")
    except Exception as e:
        _bn_time_offset_ms = 0; log(f"[시간동기 실패] {e}")

def _bn_signed_get(path, params=None, retry=_MAX_TS_RETRY):
    params = params or {}; params["timestamp"]=_bn_now_ms(); params["recvWindow"]=RECV_WINDOW
    url = f"{BASE_FAPI}{path}?{_bn_sign(params)}"
    r = HTTP.get(url, headers=_bn_headers(), timeout=TIMEOUT)
    if r.status_code==400 and retry>0 and _is_ts_error(r.text):
        log("[경고] -1021(GET) → 재동기"); sync_binance_time(); return _bn_signed_get(path, params, retry-1)
    return r

def _bn_signed_post(path, params=None, retry=_MAX_TS_RETRY):
    params = params or {}; params["timestamp"]=_bn_now_ms(); params["recvWindow"]=RECV_WINDOW
    r = HTTP.post(f"{BASE_FAPI}{path}", headers=_bn_headers(), data=_bn_sign(params), timeout=TIMEOUT)
    if r.status_code==400 and retry>0 and _is_ts_error(r.text):
        log("[경고] -1021(POST) → 재동기"); sync_binance_time(); return _bn_signed_post(path, params, retry-1)
    return r

# ---------- prices & fx ----------
_FX_CACHE_TS=0.0; _FX_CACHE_VAL=1300.0; _FX_TTL=30.0
def get_upbit_price()->float:
    r=HTTP.get("https://api.upbit.com/v1/ticker?markets=KRW-BTC", timeout=TIMEOUT)
    r.raise_for_status(); return float(r.json()[0]["trade_price"])
def get_binance_price()->float:
    r=HTTP.get(f"{BASE_FAPI}/fapi/v1/ticker/price", params={"symbol":"BTCUSDT"}, timeout=TIMEOUT)
    r.raise_for_status(); return float(r.json()["price"])
def get_usdkrw()->float:
    global _FX_CACHE_TS,_FX_CACHE_VAL
    now=time.time()
    if now-_FX_CACHE_TS<_FX_TTL: return _FX_CACHE_VAL
    try:
        html=HTTP.get("https://www.google.com/finance/quote/USD-KRW",
                      headers={"User-Agent":"Mozilla/5.0"}, timeout=TIMEOUT).text
        key='data-last-price="'; i=html.find(key)
        if i!=-1:
            j=html.find('"', i+len(key))
            fx=float(html[i+len(key):j].replace(",",""))
            _FX_CACHE_TS, _FX_CACHE_VAL = now, fx; return fx
    except Exception as e: log(f"[FX] 구글 실패:{e} → KRW-USDT")
    try:
        r=HTTP.get("https://api.upbit.com/v1/ticker?markets=KRW-USDT", timeout=TIMEOUT); r.raise_for_status()
        fx=float(r.json()[0]["trade_price"]); _FX_CACHE_TS,_FX_CACHE_VAL=now,fx; return fx
    except Exception as e: log(f"[FX] 폴백 실패:{e}")
    _FX_CACHE_TS,_FX_CACHE_VAL=now,1300.0; return 1300.0
def calc_kimp()->Tuple[float,float,float,float]:
    up, bp, fx = get_upbit_price(), get_binance_price(), get_usdkrw()
    k=((up-bp*fx)/(bp*fx))*100.0
    return round(k,2), up, bp, fx

# ---------- balances ----------
def get_upbit_balance_real()->Tuple[float,float]:
    k=load_api_keys(); access_key=k.get("upbit_key",""); secret_key=k.get("upbit_secret","")
    payload={"access_key":access_key,"nonce":str(uuid.uuid4())}
    jwt_token=jwt.encode(payload, secret_key, algorithm="HS256")
    try:
        r=HTTP.get("https://api.upbit.com/v1/accounts", headers={"Authorization":f"Bearer {jwt_token}"}, timeout=TIMEOUT)
        r.raise_for_status(); krw=btc=0.0
        for b in r.json():
            if b["currency"]=="KRW": krw=float(b["balance"])
            elif b["currency"]=="BTC": btc=float(b["balance"])+float(b["locked"])
        return krw, btc
    except Exception as e:
        metrics["api_errors"]+=1; log(f"[UPBIT 잔고 오류]{e}"); return 0.0,0.0

def get_binance_balance_real()->float:
    try:
        r=_bn_signed_get("/fapi/v2/balance")
        if r.status_code!=200:
            metrics["api_errors"]+=1; log(f"[BINANCE 잔고 오류]{r.status_code}:{r.text}")
            if '"code":-2015' in r.text: globals()["last_error"]="binance_invalid_key_or_permission (-2015)"
            return 0.0
        for b in r.json():
            if b.get("asset")=="USDT": return round(float(b.get("balance",0.0)),3)
        return 0.0
    except Exception as e:
        metrics["api_errors"]+=1; log(f"[BINANCE 잔고 예외]{e}"); return 0.0

# ---------- orders & fills ----------
def set_binance_leverage(symbol:str, leverage:int)->bool:
    try:
        r=_bn_signed_post("/fapi/v1/leverage",{"symbol":symbol,"leverage":leverage})
        log(f"[레버리지] {symbol} x{leverage} → {r.status_code}")
        if r.status_code!=200 and '"code":-2015' in r.text: globals()["last_error"]="binance_invalid_key_or_permission (-2015)"
        return r.status_code==200
    except Exception as e:
        metrics["api_errors"]+=1; log(f"[레버리지 오류]{e}"); return False

def upbit_order(side:str, price:float, volume:float)->Tuple[bool,Optional[str]]:
    k=load_api_keys(); ak=k.get("upbit_key",""); sk=k.get("upbit_secret","")
    if side=="buy":
        q={"market":"KRW-BTC","side":"bid","ord_type":"price","price":str(int(price))}
    else:
        q={"market":"KRW-BTC","side":"ask","ord_type":"market","volume":format(float(volume),".8f")}
    m=hashlib.sha512(); m.update(urlencode(q).encode())
    payload={"access_key":ak,"nonce":str(uuid.uuid4()),"query_hash":m.hexdigest(),"query_hash_alg":"SHA512"}
    jwt_token=jwt.encode(payload, sk, algorithm="HS256")
    r=HTTP.post("https://api.upbit.com/v1/orders", params=q, headers={"Authorization":f"Bearer {jwt_token}"}, timeout=TIMEOUT)
    try: data=r.json()
    except Exception: data={"raw":r.text}
    log(f"[업비트 주문] {side.upper()} → {data}")
    if r.status_code==201 and isinstance(data,dict) and "uuid" in data:
        metrics["orders_upbit"]+=1; return True, data["uuid"]
    return False, None

def upbit_order_detail(uuid_str:str)->dict:
    k=load_api_keys(); ak=k.get("upbit_key",""); sk=k.get("upbit_secret","")
    q={"uuid":uuid_str}; m=hashlib.sha512(); m.update(urlencode(q).encode())
    payload={"access_key":ak,"nonce":str(uuid.uuid4()),"query_hash":m.hexdigest(),"query_hash_alg":"SHA512"}
    jwt_token=jwt.encode(payload, sk, algorithm="HS256")
    r=HTTP.get("https://api.upbit.com/v1/order", headers={"Authorization":f"Bearer {jwt_token}"}, params=q, timeout=TIMEOUT)
    return r.json() if r.status_code==200 else {"error":r.text}

def summarize_upbit_order(uuid_str:str)->Tuple[float,float,float,float]:
    d=upbit_order_detail(uuid_str)
    vol=0.0; funds=0.0; fee_krw=0.0
    trades=d.get("trades",[]) or []
    if trades:
        for t in trades:
            v=float(t.get("volume","0") or 0.0)
            f=float(t.get("funds","0") or 0.0)
            fee=float(t.get("fee","0") or 0.0)
            fc=t.get("fee_currency","KRW")
            px=float(t.get("price","0") or 0.0)
            vol+=v; funds+=f
            fee_krw += fee * (px if fc=="BTC" else 1.0)
    else:
        vol=float(d.get("executed_volume","0") or 0.0)
        paid_fee=float(d.get("paid_fee","0") or 0.0)
        side=d.get("side","bid")
        px=float(d.get("price","0") or get_upbit_price())
        fee_krw = paid_fee * (px if side=="ask" and paid_fee<1 else 1.0)
        funds = px * vol
    avg=(funds/vol) if vol>0 else 0.0
    return funds, vol, fee_krw, avg

def get_binance_position_qty()->float:
    r=_bn_signed_get("/fapi/v2/positionRisk")
    if r.status_code==200:
        for p in r.json():
            if p.get("symbol")=="BTCUSDT":
                try: return float(p.get("positionAmt",0.0))
                except Exception: return 0.0
    return 0.0

def binance_order(side:str, price:float, volume:float, reduce_only:bool=False)->Tuple[bool,Optional[int]]:
    try:
        params={"symbol":"BTCUSDT","side":"SELL" if side=="sell" else "BUY","type":"MARKET","quantity":format(float(volume),".3f")}
        if reduce_only: params["reduceOnly"]="true"
        r=_bn_signed_post("/fapi/v1/order", params)
        try: data=r.json()
        except Exception: data={"raw":r.text}
        log(f"[바이낸스 주문] {side.upper()} qty={params['quantity']} RO={reduce_only} → {r.status_code}")
        if r.status_code==200 and isinstance(data,dict) and "orderId" in data:
            metrics["orders_binance"]+=1; return True, int(data["orderId"])
        if r.status_code!=200 and '"code":-2015' in r.text: globals()["last_error"]="binance_invalid_key_or_permission (-2015)"
        return False, None
    except Exception as e:
        metrics["api_errors"]+=1; log(f"[바이낸스 주문 오류]{e}"); return False, None

def binance_user_trades(order_id:int)->List[dict]:
    r=_bn_signed_get("/fapi/v1/userTrades", {"symbol":"BTCUSDT","orderId":order_id})
    return r.json() if r.status_code==200 else []

def summarize_binance_order(order_id:int)->Tuple[float,float,float]:
    fills=binance_user_trades(order_id); qty=quote=fee=0.0
    for f in fills:
        q=float(f.get("qty","0") or 0.0); p=float(f.get("price","0") or 0.0); c=float(f.get("commission","0") or 0.0)
        qty+=q; quote+=q*p; fee+=c
    avg=(quote/qty) if qty>0 else 0.0
    return qty, avg, fee

# ---------- PnL / ROI ----------
def compute_realized_pnl_krw(
    qty: float,
    ub_buy_avg: float, ub_sell_avg: float,
    ub_fee_in_krw: float, ub_fee_out_krw: float,
    bn_sell_avg: float, bn_buy_avg: float,
    bn_fee_in_usdt: float, bn_fee_out_usdt: float,
    usdkrw_exit: float, funding_usdt: float = 0.0
) -> float:
    krw_in  = ub_buy_avg  * qty + ub_fee_in_krw
    krw_out = ub_sell_avg * qty - ub_fee_out_krw
    upbit_realized = krw_out - krw_in
    usdt_pnl = (bn_sell_avg - bn_buy_avg) * qty
    usdt_realized = usdt_pnl - (bn_fee_in_usdt + bn_fee_out_usdt + funding_usdt)
    return upbit_realized + usdt_realized * usdkrw_exit

def compute_roi_pct(krw_spent: float, bn_notional_usdt: float, lev: int, usdkrw_entry: float, realized_krw: float) -> float:
    capital = krw_spent + (bn_notional_usdt/max(1,lev)) * usdkrw_entry
    return (realized_krw / capital * 100.0) if capital>0 else 0.0

# ---------- leg helpers ----------
def _aggregate_entry_info():
    entry_info["upbit_qty"]  = round(sum(l["upbit_qty"] for l in open_legs), 3)
    entry_info["binance_qty"]= round(sum(l["binance_qty"] for l in open_legs), 3)

def enter_leg(amount_krw: float, leverage:int, kimp:float, up:float, bp:float, fx:float, exit_kimp_abs:float)->Optional[Dict[str,Any]]:
    BIN_QTY_STEP = 0.001
    USDT_TOL = 5.0
    def _floor_step(x: float, step: float) -> float:
        return math.floor(float(x) / step) * step

    global next_leg_id

    pre_target_usdt = amount_krw / fx
    need_margin = pre_target_usdt / max(1, leverage)
    if get_binance_balance_real() + 1e-6 < need_margin:
        log(f"[레그 진입 중단] 증거금 부족 have<{need_margin:.2f}")
        return None

    ok_u, buy_uuid = upbit_order("buy", amount_krw, 0.0)
    if not ok_u or not buy_uuid:
        log("[레그 진입 실패] Upbit 매수 실패")
        return None

    funds_krw, ub_qty, ub_fee_krw, ub_avg = 0.0, 0.0, 0.0, 0.0
    for _ in range(10):
        time.sleep(0.35)
        funds_krw, ub_qty, ub_fee_krw, ub_avg = summarize_upbit_order(buy_uuid)
        if ub_qty > 0: break
    if ub_qty <= 0:
        log("[레그 진입 실패] Upbit 체결 수량 0")
        return None

    target_usdt = funds_krw / fx
    bp_now = get_binance_price()
    bn_target_qty = _floor_step(target_usdt / bp_now, BIN_QTY_STEP)
    if bn_target_qty <= 0:
        log("[레그 진입 실패] 바이낸스 산정 수량 0")
        return None

    ok_b, sell_id  = binance_order("sell", bp_now, bn_target_qty, reduce_only=False)
    if not ok_b or not sell_id:
        log("[레그 진입 실패] Binance 숏 실패 → 업비트 되돌림")
        upbit_order("sell", 0.0, ub_qty); return None

    bn_qty, bn_avg, bn_fee = summarize_binance_order(sell_id)
    if bn_qty <= 0:
        log("[레그 진입 실패] Binance 체결 수량 0 → 업비트 되돌림")
        upbit_order("sell", 0.0, ub_qty); return None

    # notional fine-tune
    for _ in range(8):
        bp_now = get_binance_price()
        cur_usdt = bn_qty * bp_now
        diff = target_usdt - cur_usdt
        if abs(diff) <= USDT_TOL: break
        adj_qty = _floor_step(abs(diff) / bp_now, BIN_QTY_STEP)
        if adj_qty <= 0: break
        if diff > 0:
            ok, oid = binance_order("sell", bp_now, adj_qty, reduce_only=False)
            if ok and oid:
                q, a, f = summarize_binance_order(oid)
                bn_qty += q; bn_fee += f
        else:
            ok, oid = binance_order("buy", bp_now, adj_qty, reduce_only=True)
            if ok and oid:
                q, a, f = summarize_binance_order(oid)
                bn_qty -= q; bn_fee += f
        time.sleep(0.25)

    leg_qty = min(round(ub_qty, 3), round(bn_qty, 3))
    if leg_qty <= 0:
        log("[레그 진입 실패] 최종 수량 0")
        upbit_order("sell", 0.0, ub_qty); return None

    leg = {
        "id": next_leg_id, "entered_at": time.time(),
        "entry_kimp": float(kimp), "exit_kimp": float(exit_kimp_abs),
        "upbit_qty": round(leg_qty,3), "binance_qty": round(leg_qty,3),
        "upbit_buy_uuid": buy_uuid, "upbit_sell_uuid": None,
        "binance_sell_id": sell_id, "binance_buy_id": None,
        "ub_avg": ub_avg, "ub_fee_krw": ub_fee_krw,
        "bn_avg": bn_avg, "bn_fee_usdt": bn_fee,
        "usdkrw_entry": fx, "lev": leverage,
        "krw_spent": funds_krw,
        "bn_notional_usdt": bn_qty * get_binance_price(),
        "realized_krw": None, "roi_pct": None
    }
    next_leg_id += 1
    log(f"[레그 진입] id={leg['id']} entry_kimp={kimp} exit_kimp={exit_kimp_abs}")
    return leg

def exit_leg(leg: Dict[str,Any], fx_exit: float)->bool:
    ok_u, sell_uuid = upbit_order("sell", 0.0, float(leg["upbit_qty"]))
    ok_b, buy_id    = binance_order("buy", 0.0, abs(float(leg["binance_qty"])), reduce_only=True)
    if not (ok_u and ok_b):
        log("[레그 청산 실패] 주문 실패"); return False

    leg["upbit_sell_uuid"] = sell_uuid; leg["binance_buy_id"] = buy_id

    buy_krw, qty_buy, buy_fee_krw, ub_buy_avg = summarize_upbit_order(leg["upbit_buy_uuid"])
    sell_krw, qty_sell, sell_fee_krw, ub_sell_avg = summarize_upbit_order(leg["upbit_sell_uuid"])
    qty_e, bn_sell_avg, fee_e = summarize_binance_order(leg["binance_sell_id"])
    qty_x, bn_buy_avg,  fee_x = summarize_binance_order(leg["binance_buy_id"])

    qty = min(float(leg["upbit_qty"]), float(leg["binance_qty"]), qty_buy, qty_sell, qty_e, qty_x)
    if qty <= 0:
        log("[레그 청산 경고] 유효 수량 0"); return False

    realized_krw = compute_realized_pnl_krw(
        qty=qty,
        ub_buy_avg=ub_buy_avg, ub_sell_avg=ub_sell_avg,
        ub_fee_in_krw=buy_fee_krw, ub_fee_out_krw=sell_fee_krw,
        bn_sell_avg=bn_sell_avg, bn_buy_avg=bn_buy_avg,
        bn_fee_in_usdt=fee_e, bn_fee_out_usdt=fee_x,
        usdkrw_exit=fx_exit, funding_usdt=0.0
    )

    global profit_krw, fees_upbit_krw_cum, fees_binance_usdt_cum, fees_binance_krw_cum
    profit_krw += realized_krw
    fees_upbit_krw_cum += (buy_fee_krw + sell_fee_krw)
    fees_binance_usdt_cum += (fee_e + fee_x)
    fees_binance_krw_cum  += (fee_e + fee_x) * fx_exit

    leg["realized_krw"] = realized_krw
    leg["roi_pct"] = compute_roi_pct(
        krw_spent=float(leg["krw_spent"]),
        bn_notional_usdt=float(leg["bn_notional_usdt"]),
        lev=int(leg["lev"]),
        usdkrw_entry=float(leg["usdkrw_entry"]),
        realized_krw=realized_krw
    )
    log(f"[레그 청산] id={leg['id']} PnL={realized_krw:+,.0f} KRW (ROI {leg['roi_pct']:.3f}%)")
    return True

def sweep_if_no_legs():
    with state_lock:
        if len(open_legs) > 0:
            return
    _, btc_bal = get_upbit_balance_real()
    if btc_bal > 1e-6:
        ok, _ = upbit_order("sell", 0.0, btc_bal)
        if ok: log(f"[스윕] 업비트 잔량 {btc_bal:.6f} BTC 매도")
    pos = get_binance_position_qty()
    if abs(pos) > 1e-6:
        side = "buy" if pos < 0 else "sell"
        ok, _ = binance_order(side, 0.0, abs(pos), reduce_only=True)
        if ok: log(f"[스윕] 바이낸스 잔량 {pos:+.3f} BTC reduceOnly 청산")

# ---------- strategy loop ----------
def run_strategy_thread(cfg: Dict[str, Any]) -> None:
    global running, position_state, trade_count, last_error, last_cfg
    last_cfg = cfg.copy()

    sync_binance_time(); set_binance_leverage("BTCUSDT", int(float(cfg["leverage"])))

    mode          = cfg.get("mode","stack")         # "stack" | "flip"
    allow_multi   = bool(cfg.get("allow_multi_entry", True))
    max_legs      = int(cfg.get("max_legs", 3))
    min_gap_bp    = float(cfg.get("min_reenter_gap_bp", 0.15))
    exit_on_sign  = bool(cfg.get("exit_on_sign_change", True))
    exit_on_move  = float(cfg.get("exit_on_move_bp", 0.0))
    target_kimp   = float(cfg["target_kimp"])
    exit_kimp_abs = float(cfg["exit_kimp"])
    tol           = float(cfg["tolerance"])
    amount_krw    = float(cfg["amount_krw"])
    leverage      = int(float(cfg["leverage"]))

    # flip presets
    pos_entry = float(cfg.get("pos_entry_kimp", 0.3))
    pos_exit  = float(cfg.get("pos_exit_kimp", 0.6))
    neg_entry = float(cfg.get("neg_entry_kimp",-0.6))
    neg_exit  = float(cfg.get("neg_exit_kimp",-0.9))

    def _auto_exit_list(kimp_now: float) -> List[int]:
        to_close: List[int] = []
        with state_lock:
            for leg in open_legs:
                crossed = (kimp_now >= leg["exit_kimp"]) if leg["exit_kimp"] >= leg["entry_kimp"] else (kimp_now <= leg["exit_kimp"])
                signchg = exit_on_sign and ((leg["entry_kimp"] >= 0 and kimp_now < 0) or (leg["entry_kimp"] < 0 and kimp_now >= 0))
                moved   = (exit_on_move > 0 and abs(kimp_now - leg["entry_kimp"]) >= exit_on_move)
                if crossed or signchg or moved: to_close.append(leg["id"])
        return to_close

    while running:
        try:
            metrics["loops"] += 1
            kimp, up, bp, fx = calc_kimp()

            if mode == "flip":
                # 1) 플립 모드 진입/전환 로직
                with state_lock:
                    have_leg = len(open_legs) > 0

                want_pos = abs(kimp - pos_entry) <= tol
                want_neg = abs(kimp - neg_entry) <= tol

                if not have_leg and (want_pos or want_neg):
                    chosen_exit = pos_exit if want_pos else neg_exit
                    leg = enter_leg(amount_krw, leverage, kimp, up, bp, fx, chosen_exit)
                    if leg:
                        with state_lock:
                            open_legs[:] = [leg]
                            _aggregate_entry_info()
                            position_state = "entered"
                            log(f"[플립 진입] {('POS' if want_pos else 'NEG')} @ {kimp}%")
                elif have_leg:
                    need_flip_to = None
                    with state_lock:
                        cur_sign = 1 if open_legs[0]["entry_kimp"] >= 0 else -1
                    if cur_sign > 0 and want_neg:      need_flip_to = "neg"
                    elif cur_sign < 0 and want_pos:    need_flip_to = "pos"

                    if need_flip_to:
                        ids=[]
                        with state_lock: ids = [l["id"] for l in open_legs]
                        for leg_id in ids:
                            with state_lock:
                                leg = next((l for l in open_legs if l["id"]==leg_id), None)
                            if leg and exit_leg(leg, fx):
                                with state_lock:
                                    open_legs[:] = [l for l in open_legs if l["id"]!=leg_id]
                                    closed_legs_recent.append(leg)
                                    if len(closed_legs_recent)>5: closed_legs_recent.pop(0)
                                    _aggregate_entry_info()
                                    trade_count += 1
                        sweep_if_no_legs()

                        chosen_exit = pos_exit if need_flip_to=="pos" else neg_exit
                        leg = enter_leg(amount_krw, leverage, kimp, up, bp, fx, chosen_exit)
                        if leg:
                            with state_lock:
                                open_legs[:] = [leg]
                                _aggregate_entry_info()
                                position_state = "entered"
                                log(f"[플립 전환] → {need_flip_to.upper()} @ {kimp}%")

                # 2) 자동 청산 조건
                for leg_id in _auto_exit_list(kimp):
                    with state_lock:
                        leg = next((l for l in open_legs if l["id"]==leg_id), None)
                    if leg and exit_leg(leg, get_usdkrw()):
                        with state_lock:
                            open_legs[:] = [l for l in open_legs if l["id"]!=leg_id]
                            closed_legs_recent.append(leg)
                            if len(closed_legs_recent)>5: closed_legs_recent.pop(0)
                            _aggregate_entry_info()
                            trade_count += 1
                            position_state = "neutral" if len(open_legs)==0 else "entered"
                        sweep_if_no_legs()

            else:
                # ---- 스택 모드 ----
                with state_lock:
                    if allow_multi and abs(kimp - target_kimp) <= tol and len(open_legs) < max_legs:
                        ok_gap = all(abs(kimp - leg["entry_kimp"]) >= min_gap_bp for leg in open_legs)
                        if ok_gap:
                            leg = enter_leg(amount_krw, leverage, kimp, up, bp, fx, exit_kimp_abs)
                            if leg:
                                open_legs.append(leg)
                                _aggregate_entry_info()
                                position_state = "entered"
                                log(f"[레그 진입] id={leg['id']} qty U:{leg['upbit_qty']} / B:{leg['binance_qty']} @ kimp {kimp}%")

                for leg_id in _auto_exit_list(kimp):
                    with state_lock:
                        leg = next((l for l in open_legs if l["id"]==leg_id), None)
                    if leg and exit_leg(leg, get_usdkrw()):
                        with state_lock:
                            open_legs[:] = [l for l in open_legs if l["id"]!=leg_id]
                            closed_legs_recent.append(leg)
                            if len(closed_legs_recent) > 5: closed_legs_recent.pop(0)
                            _aggregate_entry_info()
                            trade_count += 1
                            position_state = "neutral" if len(open_legs)==0 else "entered"
                        sweep_if_no_legs()

            time.sleep(0.45)

        except Exception as e:
            metrics["api_errors"] += 1; last_error = str(e); log(f"[전략 오류] {e}")
            time.sleep(0.7)

# ---------- routes ----------
@app.route("/")
def index(): return render_template("index.html")

@app.route("/current_kimp")
def current_kimp():
    k, up, bp, fx = calc_kimp()
    return jsonify({"kimp":k,"upbit_price":up,"binance_price":bp,"usdkrw":fx})

@app.route("/balance")
def balance():
    krw, btc = get_upbit_balance_real(); usdt = get_binance_balance_real()
    return jsonify({"real":{"krw":round(krw,0),"btc_upbit":round(btc,6),"usdt":round(usdt,3)}})

@app.route("/status")
def status():
    fx_now = get_usdkrw(); fees_binance_krw_now = fees_binance_usdt_cum * fx_now
    with state_lock:
        legs = list(open_legs)
        last_closed = closed_legs_recent[-1] if closed_legs_recent else None
        aggregate_live = len(legs)>0
    return jsonify({
        "running": running,
        "position_state": "entered" if aggregate_live else "neutral",
        "trade_count": trade_count,
        "logs": logs[-350:],
        "entry_info": entry_info,
        "last_error": last_error,
        "binance_testnet": BINANCE_TESTNET, "binance_base": BASE_FAPI,
        "pnl": {
            "profit_krw_cum": round(profit_krw, 0),
            "fees_upbit_krw_cum": round(fees_upbit_krw_cum, 0),
            "fees_binance_usdt_cum": round(fees_binance_usdt_cum, 3),
            "fees_binance_krw_cum": round(fees_binance_krw_cum, 0),
            "fees_binance_krw_now": round(fees_binance_krw_now, 0),
        },
        "open_legs": legs,
        "last_closed_leg": last_closed,
        "cfg": last_cfg,
    })

@app.route("/start", methods=["POST"])
def start():
    global running, last_error, last_cfg
    if not running:
        keys = load_api_keys()
        if not keys.get("binance_key") or not keys.get("binance_secret"):
            last_error="binance_api_key_missing"; log("[전략 시작 실패] BINANCE 키 누락")
            return jsonify({"status":"error","error":last_error}), 400
        cfg_in = request.json or {}
        cfg = {
            # 공통
            "mode":            cfg_in.get("mode","stack"),
            "target_kimp":     float(cfg_in.get("target_kimp", 0.0)),
            "exit_kimp":       float(cfg_in.get("exit_kimp", 0.3)),
            "tolerance":       float(cfg_in.get("tolerance", 0.1)),
            "amount_krw":      float(cfg_in.get("amount_krw", 1_000_000)),
            "leverage":        int(float(cfg_in.get("leverage", 3))),
            "exit_on_sign_change": bool(cfg_in.get("exit_on_sign_change", True)),
            "exit_on_move_bp": float(cfg_in.get("exit_on_move_bp", 0.0)),
            # 스택 옵션
            "allow_multi_entry": bool(cfg_in.get("allow_multi_entry", True)),
            "max_legs": int(cfg_in.get("max_legs", 3)),
            "min_reenter_gap_bp": float(cfg_in.get("min_reenter_gap_bp", 0.15)),
            # 플립 프리셋
            "pos_entry_kimp": float(cfg_in.get("pos_entry_kimp", 0.3)),
            "pos_exit_kimp":  float(cfg_in.get("pos_exit_kimp", 0.6)),
            "neg_entry_kimp": float(cfg_in.get("neg_entry_kimp",-0.6)),
            "neg_exit_kimp":  float(cfg_in.get("neg_exit_kimp",-0.9)),
        }
        # 플립 모드는 단일 레그 강제
        if cfg["mode"] == "flip":
            cfg["allow_multi_entry"] = False
            cfg["max_legs"] = 1
        running=True
        last_cfg = cfg.copy()
        threading.Thread(target=run_strategy_thread, args=(cfg,), daemon=True).start()
        log(f"[전략 시작] cfg={cfg} testnet={BINANCE_TESTNET} base={BASE_FAPI}")
    return jsonify({"status":"started"})

@app.route("/stop", methods=["POST"])
def stop():
    global running
    running=False; log("[전략 중지]"); return jsonify({"status":"stopped"})

@app.route("/force_exit", methods=["POST"])
def force_exit():
    closed = 0
    with state_lock:
        ids = [l["id"] for l in open_legs]
    for leg_id in ids:
        with state_lock:
            leg = next((l for l in open_legs if l["id"]==leg_id), None)
        if not leg: continue
        if exit_leg(leg, get_usdkrw()):
            with state_lock:
                open_legs[:] = [l for l in open_legs if l["id"]!=leg_id]
                closed_legs_recent.append(leg)
                if len(closed_legs_recent)>5: closed_legs_recent.pop(0)
                _aggregate_entry_info()
                globals()["trade_count"] += 1
    with state_lock:
        globals()["position_state"] = "neutral" if len(open_legs)==0 else "entered"
    sweep_if_no_legs()
    return jsonify({"ok": True, "closed_count": closed})

# 수동 즉시 진입(모드별 반영)
@app.route("/manual_enter", methods=["POST"])
def manual_enter():
    data = request.json or {}
    amt = float(data.get("amount_krw", 0))
    lev = int(float(data.get("leverage", 3)))
    exit_k = data.get("exit_kimp", None)

    kimp, up, bp, fx = calc_kimp()
    if exit_k is None or str(exit_k)=="":
        exit_k = (kimp + 0.3) if kimp >= 0 else (kimp - 0.3)

    leg = enter_leg(amt, lev, kimp, up, bp, fx, float(exit_k))
    if not leg: return jsonify({"ok": False, "error":"enter failed"}), 409

    with state_lock:
        if (last_cfg or {}).get("mode","stack") == "stack":
            open_legs.append(leg)
        else:
            open_legs[:] = [leg]
        _aggregate_entry_info()
        globals()["position_state"] = "entered"

    return jsonify({"ok": True, "leg": leg})

# 즉시 플립: 현재 레그 모두 청산 → (기본) 바로 재진입 / (옵션) 청산만
@app.route("/flip_now", methods=["POST"])
def flip_now():
    cfg = last_cfg or {}
    body = request.json or {}
    to = body.get("to", None)                 # "pos" | "neg" | None(자동결정)
    reenter_now = bool(body.get("reenter_now", True))  # 기본: 즉시 전환

    pos_entry = float(cfg.get("pos_entry_kimp", 0.3))
    pos_exit  = float(cfg.get("pos_exit_kimp", 0.6))
    neg_entry = float(cfg.get("neg_entry_kimp",-0.6))
    neg_exit  = float(cfg.get("neg_exit_kimp",-0.9))
    amt = float(cfg.get("amount_krw", 1_000_000))
    lev = int(float(cfg.get("leverage", 3)))

    # 1) 모두 청산
    closed = 0
    with state_lock: ids = [l["id"] for l in open_legs]
    for leg_id in ids:
        with state_lock:
            leg = next((l for l in open_legs if l["id"]==leg_id), None)
        if leg and exit_leg(leg, get_usdkrw()):
            with state_lock:
                open_legs[:] = [l for l in open_legs if l["id"]!=leg_id]
                closed_legs_recent.append(leg)
                if len(closed_legs_recent)>5: closed_legs_recent.pop(0)
                _aggregate_entry_info()
                globals()["trade_count"] += 1
                globals()["position_state"] = "neutral"
            closed += 1
    sweep_if_no_legs()

    # 2) 대상 프리셋 결정
    kimp, up, bp, fx = calc_kimp()
    if to not in ("pos","neg"):
        # 현재 값에서 어느 엔트리와 더 가까운지로 자동결정
        to = "pos" if abs(kimp - pos_entry) <= abs(kimp - neg_entry) else "neg"
    chosen_exit = pos_exit if to=="pos" else neg_exit

    # 3) 즉시 재진입이 아니면 여기서 종료(프리셋 모드 유지)
    if not reenter_now:
        log(f"[플립] 전부 청산 완료({closed}) → {to.upper()} 프리셋 대기")
        with state_lock:
            last_cfg.setdefault("mode","flip")
            last_cfg["allow_multi_entry"] = False
            last_cfg["max_legs"] = 1
        return jsonify({"ok": True, "closed": closed, "armed_to": to, "reenter_now": False})

    # 4) 바로 진입
    leg = enter_leg(amt, lev, kimp, up, bp, fx, chosen_exit)
    if not leg: return jsonify({"ok": False, "closed": closed, "error":"enter failed"}), 409
    with state_lock:
        open_legs[:] = [leg]
        _aggregate_entry_info()
        globals()["position_state"] = "entered"
        last_cfg.setdefault("mode","flip")
        last_cfg["allow_multi_entry"] = False
        last_cfg["max_legs"] = 1
    log(f"[플립 전환] 즉시 → {to.upper()} @ {kimp}%")
    return jsonify({"ok": True, "closed": closed, "leg": leg, "to": to, "reenter_now": True})

@app.route("/close_leg", methods=["POST"])
def close_leg():
    data = request.json or {}
    leg_id = int(data.get("id", 0))
    if not leg_id: return jsonify({"ok": False, "error":"missing id"}), 400
    with state_lock:
        leg = next((l for l in open_legs if l["id"]==leg_id), None)
    if not leg: return jsonify({"ok": False, "error":"not found"}), 404
    ok = exit_leg(leg, get_usdkrw())
    if ok:
        with state_lock:
            open_legs[:] = [l for l in open_legs if l["id"]!=leg_id]
            closed_legs_recent.append(leg)
            if len(closed_legs_recent)>5: closed_legs_recent.pop(0)
            _aggregate_entry_info()
            globals()["trade_count"] += 1
            globals()["position_state"] = "neutral" if len(open_legs)==0 else "entered"
        sweep_if_no_legs()
        return jsonify({"ok": True})
    return jsonify({"ok": False}), 409

@app.route("/health")
def health(): return jsonify({"thread_alive": bool(running)})
@app.route("/metrics")
def metrics_route(): return jsonify(metrics)

if __name__ == "__main__":
    sync_binance_time()
    app.run(host="0.0.0.0", port=5000, debug=False)
>>>>>>> 5ade2fcf
<|MERGE_RESOLUTION|>--- conflicted
+++ resolved
@@ -1,8 +1,9 @@
-<<<<<<< HEAD
-# app.py — Multi-Leg Stack / Flip Mode (Upbit Spot LONG + Binance Futures SHORT)
+# app.py — Upbit Spot LONG + Binance Futures SHORT
 from __future__ import annotations
+
 import os, time, uuid, hmac, jwt, hashlib, threading, math
 from typing import Any, Dict, Tuple, Optional, List
+
 import requests
 from requests.adapters import HTTPAdapter
 from urllib3.util.retry import Retry
@@ -11,10 +12,11 @@
 from flask_cors import CORS
 from api.api_key import load_api_keys
 
+# ---------------- Flask ----------------
 app = Flask(__name__)
 CORS(app)
 
-# ---------- robust HTTP ----------
+# ---------------- Robust HTTP ----------------
 def _make_session() -> requests.Session:
     s = requests.Session()
     retry = Retry(total=5, backoff_factor=0.5,
@@ -24,64 +26,79 @@
     ad = HTTPAdapter(max_retries=retry, pool_connections=20, pool_maxsize=20)
     s.mount("https://", ad); s.mount("http://", ad)
     return s
+
 HTTP = _make_session()
 TIMEOUT = (3, 7)
 
-# ---------- global state ----------
-state_lock = threading.Lock()
-running: bool = False
-trade_count: int = 0
-position_state: str = "neutral"
-
-profit_krw: float = 0.0
-fees_upbit_krw_cum: float = 0.0
-fees_binance_usdt_cum: float = 0.0
-fees_binance_krw_cum: float = 0.0
+# ---------------- Fees/rounding ----------------
+UPBIT_TAKER_FEE   = float(os.getenv("UPBIT_TAKER_FEE",  "0.0005"))  # 0.05%
+UPBIT_OVERBUY_BP  = float(os.getenv("UPBIT_OVERBUY_BP", "0.02"))    # +0.02% 버퍼
+def floor_step(x: float, step: float = 0.001) -> float:
+    return math.floor(float(x)/step)*step
+
+# ---------------- Global State ----------------
+running = False
+position_state = "neutral"
+trade_count = 0
+
+profit_krw = 0.0
+fees_upbit_krw_cum = 0.0
+fees_binance_usdt_cum = 0.0
+fees_binance_krw_cum = 0.0
 
 logs: List[str] = []
 last_error: Optional[str] = None
-
-# 집계/레그
-entry_info: Dict[str, float] = {"upbit_qty": 0.0, "binance_qty": 0.0}
-next_leg_id: int = 1
-open_legs: List[Dict[str, Any]] = []
-closed_legs_recent: List[Dict[str, Any]] = []
-
-# 메트릭
 metrics = {"loops":0, "orders_binance":0, "orders_upbit":0, "api_errors":0}
 
-# 현재 실행 중 설정(플립 프리셋 포함)
-last_cfg: Dict[str, Any] = {}
-
-def log(msg: str) -> None:
+entry_info: Dict[str, float] = {"upbit_qty":0.0, "binance_qty":0.0}
+
+# 스티키 포지션 표시용
+current_position: Optional[Dict[str,Any]] = None
+last_position: Optional[Dict[str,Any]] = None
+entry_kimp_value: Optional[float] = None
+
+# 한 사이클 기록 (PnL 계산용)
+current_cycle: Dict[str, Any] = {
+    "upbit_buy_uuid": None, "upbit_sell_uuid": None,
+    "upbit_buy_krw": 0.0, "upbit_sell_krw": 0.0, "upbit_fee_krw": 0.0,
+    "binance_sell_id": None, "binance_buy_id": None,
+    "binance_entry_qty": 0.0, "binance_entry_avg": 0.0,
+    "binance_exit_qty": 0.0, "binance_exit_avg": 0.0,
+    "binance_fee_usdt": 0.0,
+}
+
+def reset_cycle():
+    for k in list(current_cycle.keys()):
+        current_cycle[k] = 0.0 if isinstance(current_cycle[k], (int,float)) else None
+
+def log(msg: str):
     ts = time.strftime("[%H:%M:%S]"); logs.append(f"{ts} {msg}")
     if len(logs) > 500: del logs[:200]
 
-# ---------- Binance base ----------
+# ---------------- Binance base ----------------
 BINANCE_TESTNET = str(os.getenv("BINANCE_TESTNET","false")).lower() in ("1","true","yes")
 BASE_FAPI = "https://testnet.binancefuture.com" if BINANCE_TESTNET else "https://fapi.binance.com"
 RECV_WINDOW = 5000
-_MAX_TS_RETRY = 1
 _bn_time_offset_ms = 0
 
-def _bn_headers() -> dict:
+def _bn_headers()->dict:
     k = load_api_keys()
     return {"X-MBX-APIKEY": k.get("binance_key",""),
             "Content-Type":"application/x-www-form-urlencoded"}
 
-def _bn_now_ms() -> int: return int(time.time()*1000)+_bn_time_offset_ms
-
-def _bn_sign(params: Dict[str, Any]) -> str:
-    k = load_api_keys(); sec = k.get("binance_secret","")
-    qs = urlencode(params, doseq=True)
-    sig = hmac.new(sec.encode(), qs.encode(), hashlib.sha256).hexdigest()
+def _bn_now_ms()->int: return int(time.time()*1000)+_bn_time_offset_ms
+
+def _bn_sign(params: Dict[str,Any])->str:
+    k=load_api_keys(); sec=k.get("binance_secret","")
+    qs=urlencode(params, doseq=True)
+    sig=hmac.new(sec.encode(), qs.encode(), hashlib.sha256).hexdigest()
     return qs+"&signature="+sig
 
 def _is_ts_error(t: str) -> bool:
-    t = (t or "").lower()
+    t=(t or "").lower()
     return "-1021" in t or ("timestamp" in t and ("ahead" in t or "server time" in t or "recvwindow" in t))
 
-def sync_binance_time() -> None:
+def sync_binance_time():
     global _bn_time_offset_ms
     try:
         r = HTTP.get(f"{BASE_FAPI}/fapi/v1/time", timeout=TIMEOUT)
@@ -92,7 +109,7 @@
     except Exception as e:
         _bn_time_offset_ms = 0; log(f"[시간동기 실패] {e}")
 
-def _bn_signed_get(path, params=None, retry=_MAX_TS_RETRY):
+def _bn_signed_get(path, params=None, retry=1):
     params = params or {}; params["timestamp"]=_bn_now_ms(); params["recvWindow"]=RECV_WINDOW
     url = f"{BASE_FAPI}{path}?{_bn_sign(params)}"
     r = HTTP.get(url, headers=_bn_headers(), timeout=TIMEOUT)
@@ -100,14 +117,14 @@
         log("[경고] -1021(GET) → 재동기"); sync_binance_time(); return _bn_signed_get(path, params, retry-1)
     return r
 
-def _bn_signed_post(path, params=None, retry=_MAX_TS_RETRY):
+def _bn_signed_post(path, params=None, retry=1):
     params = params or {}; params["timestamp"]=_bn_now_ms(); params["recvWindow"]=RECV_WINDOW
     r = HTTP.post(f"{BASE_FAPI}{path}", headers=_bn_headers(), data=_bn_sign(params), timeout=TIMEOUT)
     if r.status_code==400 and retry>0 and _is_ts_error(r.text):
         log("[경고] -1021(POST) → 재동기"); sync_binance_time(); return _bn_signed_post(path, params, retry-1)
     return r
 
-# ---------- prices & fx ----------
+# ---------------- Prices & FX ----------------
 _FX_CACHE_TS=0.0; _FX_CACHE_VAL=1300.0; _FX_TTL=30.0
 def get_upbit_price()->float:
     r=HTTP.get("https://api.upbit.com/v1/ticker?markets=KRW-BTC", timeout=TIMEOUT)
@@ -126,23 +143,24 @@
         if i!=-1:
             j=html.find('"', i+len(key))
             fx=float(html[i+len(key):j].replace(",",""))
-            _FX_CACHE_TS, _FX_CACHE_VAL = now, fx; return fx
+            _FX_CACHE_TS,_FX_CACHE_VAL=now,fx; return fx
     except Exception as e: log(f"[FX] 구글 실패:{e} → KRW-USDT")
     try:
         r=HTTP.get("https://api.upbit.com/v1/ticker?markets=KRW-USDT", timeout=TIMEOUT); r.raise_for_status()
         fx=float(r.json()[0]["trade_price"]); _FX_CACHE_TS,_FX_CACHE_VAL=now,fx; return fx
     except Exception as e: log(f"[FX] 폴백 실패:{e}")
     _FX_CACHE_TS,_FX_CACHE_VAL=now,1300.0; return 1300.0
+
 def calc_kimp()->Tuple[float,float,float,float]:
-    up, bp, fx = get_upbit_price(), get_binance_price(), get_usdkrw()
+    up,bp,fx = get_upbit_price(), get_binance_price(), get_usdkrw()
     k=((up-bp*fx)/(bp*fx))*100.0
     return round(k,2), up, bp, fx
 
-# ---------- balances ----------
+# ---------------- Balances ----------------
 def get_upbit_balance_real()->Tuple[float,float]:
-    k=load_api_keys(); access_key=k.get("upbit_key",""); secret_key=k.get("upbit_secret","")
-    payload={"access_key":access_key,"nonce":str(uuid.uuid4())}
-    jwt_token=jwt.encode(payload, secret_key, algorithm="HS256")
+    k=load_api_keys(); ak=k.get("upbit_key",""); sk=k.get("upbit_secret","")
+    payload={"access_key":ak,"nonce":str(uuid.uuid4())}
+    jwt_token=jwt.encode(payload, sk, algorithm="HS256")
     try:
         r=HTTP.get("https://api.upbit.com/v1/accounts", headers={"Authorization":f"Bearer {jwt_token}"}, timeout=TIMEOUT)
         r.raise_for_status(); krw=btc=0.0
@@ -166,11 +184,11 @@
     except Exception as e:
         metrics["api_errors"]+=1; log(f"[BINANCE 잔고 예외]{e}"); return 0.0
 
-# ---------- orders & fills ----------
+# ---------------- Orders & Fills ----------------
 def set_binance_leverage(symbol:str, leverage:int)->bool:
     try:
         r=_bn_signed_post("/fapi/v1/leverage",{"symbol":symbol,"leverage":leverage})
-        log(f"[레버리지] {symbol} x{leverage} → {r.status_code}")
+        log(f"[레버리지 설정] {symbol} x{leverage} → status={r.status_code}")
         if r.status_code!=200 and '"code":-2015' in r.text: globals()["last_error"]="binance_invalid_key_or_permission (-2015)"
         return r.status_code==200
     except Exception as e:
@@ -181,7 +199,7 @@
     if side=="buy":
         q={"market":"KRW-BTC","side":"bid","ord_type":"price","price":str(int(price))}
     else:
-        q={"market":"KRW-BTC","side":"ask","ord_type":"market","volume":format(float(volume),".8f")}
+        q={"market":"KRW-BTC","side":"ask","ord_type":"market","volume":format(float(volume),".3f")}
     m=hashlib.sha512(); m.update(urlencode(q).encode())
     payload={"access_key":ak,"nonce":str(uuid.uuid4()),"query_hash":m.hexdigest(),"query_hash_alg":"SHA512"}
     jwt_token=jwt.encode(payload, sk, algorithm="HS256")
@@ -201,46 +219,31 @@
     r=HTTP.get("https://api.upbit.com/v1/order", headers={"Authorization":f"Bearer {jwt_token}"}, params=q, timeout=TIMEOUT)
     return r.json() if r.status_code==200 else {"error":r.text}
 
-def summarize_upbit_order(uuid_str:str)->Tuple[float,float,float,float]:
+def summarize_upbit_order(uuid_str:str)->Tuple[float,float,float]:
     d=upbit_order_detail(uuid_str)
-    vol=0.0; funds=0.0; fee_krw=0.0
-    trades=d.get("trades",[]) or []
-    if trades:
-        for t in trades:
-            v=float(t.get("volume","0") or 0.0)
-            f=float(t.get("funds","0") or 0.0)
-            fee=float(t.get("fee","0") or 0.0)
-            fc=t.get("fee_currency","KRW")
-            px=float(t.get("price","0") or 0.0)
-            vol+=v; funds+=f
-            fee_krw += fee * (px if fc=="BTC" else 1.0)
-    else:
-        vol=float(d.get("executed_volume","0") or 0.0)
-        paid_fee=float(d.get("paid_fee","0") or 0.0)
-        side=d.get("side","bid")
-        px=float(d.get("price","0") or get_upbit_price())
-        fee_krw = paid_fee * (px if side=="ask" and paid_fee<1 else 1.0)
-        funds = px * vol
-    avg=(funds/vol) if vol>0 else 0.0
-    return funds, vol, fee_krw, avg
+    fee=float(d.get("paid_fee","0") or 0.0); funds=vol=0.0
+    for t in d.get("trades",[]): 
+        vol+=float(t.get("volume","0") or 0.0); funds+=float(t.get("funds","0") or 0.0)
+    return funds, vol, fee
 
 def get_binance_position_qty()->float:
     r=_bn_signed_get("/fapi/v2/positionRisk")
     if r.status_code==200:
         for p in r.json():
             if p.get("symbol")=="BTCUSDT":
-                try: return float(p.get("positionAmt",0.0))
+                try: return float(p.get("positionAmt",0.0))  # 숏<0, 롱>0
                 except Exception: return 0.0
     return 0.0
 
 def binance_order(side:str, price:float, volume:float, reduce_only:bool=False)->Tuple[bool,Optional[int]]:
     try:
-        params={"symbol":"BTCUSDT","side":"SELL" if side=="sell" else "BUY","type":"MARKET","quantity":format(float(volume),".3f")}
+        params={"symbol":"BTCUSDT","side":"SELL" if side=="sell" else "BUY",
+                "type":"MARKET","quantity":format(float(volume),".3f")}
         if reduce_only: params["reduceOnly"]="true"
         r=_bn_signed_post("/fapi/v1/order", params)
         try: data=r.json()
         except Exception: data={"raw":r.text}
-        log(f"[바이낸스 주문] {side.upper()} qty={params['quantity']} RO={reduce_only} → {r.status_code}")
+        log(f"[바이낸스 주문] {side.upper()} qty={params['quantity']} RO={reduce_only} → {r.status_code} {data}")
         if r.status_code==200 and isinstance(data,dict) and "orderId" in data:
             metrics["orders_binance"]+=1; return True, int(data["orderId"])
         if r.status_code!=200 and '"code":-2015' in r.text: globals()["last_error"]="binance_invalid_key_or_permission (-2015)"
@@ -249,7 +252,7 @@
         metrics["api_errors"]+=1; log(f"[바이낸스 주문 오류]{e}"); return False, None
 
 def binance_user_trades(order_id:int)->List[dict]:
-    r=_bn_signed_get("/fapi/v1/userTrades", {"symbol":"BTCUSDT","orderId":order_id})
+    r=_bn_signed_get("/fapi/v1/userTrades", {"symbol":"BTCUSDT","orderId":order_id,"timestamp":_bn_now_ms()})
     return r.json() if r.status_code==200 else []
 
 def summarize_binance_order(order_id:int)->Tuple[float,float,float]:
@@ -260,310 +263,166 @@
     avg=(quote/qty) if qty>0 else 0.0
     return qty, avg, fee
 
-# ---------- PnL / ROI ----------
-def compute_realized_pnl_krw(
-    qty: float,
-    ub_buy_avg: float, ub_sell_avg: float,
-    ub_fee_in_krw: float, ub_fee_out_krw: float,
-    bn_sell_avg: float, bn_buy_avg: float,
-    bn_fee_in_usdt: float, bn_fee_out_usdt: float,
-    usdkrw_exit: float, funding_usdt: float = 0.0
-) -> float:
-    krw_in  = ub_buy_avg  * qty + ub_fee_in_krw
-    krw_out = ub_sell_avg * qty - ub_fee_out_krw
-    upbit_realized = krw_out - krw_in
-    usdt_pnl = (bn_sell_avg - bn_buy_avg) * qty
-    usdt_realized = usdt_pnl - (bn_fee_in_usdt + bn_fee_out_usdt + funding_usdt)
-    return upbit_realized + usdt_realized * usdkrw_exit
-
-def compute_roi_pct(krw_spent: float, bn_notional_usdt: float, lev: int, usdkrw_entry: float, realized_krw: float) -> float:
-    capital = krw_spent + (bn_notional_usdt/max(1,lev)) * usdkrw_entry
-    return (realized_krw / capital * 100.0) if capital>0 else 0.0
-
-# ---------- leg helpers ----------
-def _aggregate_entry_info():
-    entry_info["upbit_qty"]  = round(sum(l["upbit_qty"] for l in open_legs), 3)
-    entry_info["binance_qty"]= round(sum(l["binance_qty"] for l in open_legs), 3)
-
-def enter_leg(amount_krw: float, leverage:int, kimp:float, up:float, bp:float, fx:float, exit_kimp_abs:float)->Optional[Dict[str,Any]]:
-    BIN_QTY_STEP = 0.001
-    USDT_TOL = 5.0
-    def _floor_step(x: float, step: float) -> float:
-        return math.floor(float(x) / step) * step
-
-    global next_leg_id
-
-    pre_target_usdt = amount_krw / fx
-    need_margin = pre_target_usdt / max(1, leverage)
-    if get_binance_balance_real() + 1e-6 < need_margin:
-        log(f"[레그 진입 중단] 증거금 부족 have<{need_margin:.2f}")
-        return None
-
-    ok_u, buy_uuid = upbit_order("buy", amount_krw, 0.0)
-    if not ok_u or not buy_uuid:
-        log("[레그 진입 실패] Upbit 매수 실패")
-        return None
-
-    funds_krw, ub_qty, ub_fee_krw, ub_avg = 0.0, 0.0, 0.0, 0.0
-    for _ in range(10):
-        time.sleep(0.35)
-        funds_krw, ub_qty, ub_fee_krw, ub_avg = summarize_upbit_order(buy_uuid)
-        if ub_qty > 0: break
-    if ub_qty <= 0:
-        log("[레그 진입 실패] Upbit 체결 수량 0")
-        return None
-
-    target_usdt = funds_krw / fx
-    bp_now = get_binance_price()
-    bn_target_qty = _floor_step(target_usdt / bp_now, BIN_QTY_STEP)
-    if bn_target_qty <= 0:
-        log("[레그 진입 실패] 바이낸스 산정 수량 0")
-        return None
-
-    ok_b, sell_id  = binance_order("sell", bp_now, bn_target_qty, reduce_only=False)
-    if not ok_b or not sell_id:
-        log("[레그 진입 실패] Binance 숏 실패 → 업비트 되돌림")
-        upbit_order("sell", 0.0, ub_qty); return None
-
-    bn_qty, bn_avg, bn_fee = summarize_binance_order(sell_id)
-    if bn_qty <= 0:
-        log("[레그 진입 실패] Binance 체결 수량 0 → 업비트 되돌림")
-        upbit_order("sell", 0.0, ub_qty); return None
-
-    # notional fine-tune
-    for _ in range(8):
-        bp_now = get_binance_price()
-        cur_usdt = bn_qty * bp_now
-        diff = target_usdt - cur_usdt
-        if abs(diff) <= USDT_TOL: break
-        adj_qty = _floor_step(abs(diff) / bp_now, BIN_QTY_STEP)
-        if adj_qty <= 0: break
-        if diff > 0:
-            ok, oid = binance_order("sell", bp_now, adj_qty, reduce_only=False)
-            if ok and oid:
-                q, a, f = summarize_binance_order(oid)
-                bn_qty += q; bn_fee += f
-        else:
-            ok, oid = binance_order("buy", bp_now, adj_qty, reduce_only=True)
-            if ok and oid:
-                q, a, f = summarize_binance_order(oid)
-                bn_qty -= q; bn_fee += f
-        time.sleep(0.25)
-
-    leg_qty = min(round(ub_qty, 3), round(bn_qty, 3))
-    if leg_qty <= 0:
-        log("[레그 진입 실패] 최종 수량 0")
-        upbit_order("sell", 0.0, ub_qty); return None
-
-    leg = {
-        "id": next_leg_id, "entered_at": time.time(),
-        "entry_kimp": float(kimp), "exit_kimp": float(exit_kimp_abs),
-        "upbit_qty": round(leg_qty,3), "binance_qty": round(leg_qty,3),
-        "upbit_buy_uuid": buy_uuid, "upbit_sell_uuid": None,
-        "binance_sell_id": sell_id, "binance_buy_id": None,
-        "ub_avg": ub_avg, "ub_fee_krw": ub_fee_krw,
-        "bn_avg": bn_avg, "bn_fee_usdt": bn_fee,
-        "usdkrw_entry": fx, "lev": leverage,
-        "krw_spent": funds_krw,
-        "bn_notional_usdt": bn_qty * get_binance_price(),
-        "realized_krw": None, "roi_pct": None
-    }
-    next_leg_id += 1
-    log(f"[레그 진입] id={leg['id']} entry_kimp={kimp} exit_kimp={exit_kimp_abs}")
-    return leg
-
-def exit_leg(leg: Dict[str,Any], fx_exit: float)->bool:
-    ok_u, sell_uuid = upbit_order("sell", 0.0, float(leg["upbit_qty"]))
-    ok_b, buy_id    = binance_order("buy", 0.0, abs(float(leg["binance_qty"])), reduce_only=True)
-    if not (ok_u and ok_b):
-        log("[레그 청산 실패] 주문 실패"); return False
-
-    leg["upbit_sell_uuid"] = sell_uuid; leg["binance_buy_id"] = buy_id
-
-    buy_krw, qty_buy, buy_fee_krw, ub_buy_avg = summarize_upbit_order(leg["upbit_buy_uuid"])
-    sell_krw, qty_sell, sell_fee_krw, ub_sell_avg = summarize_upbit_order(leg["upbit_sell_uuid"])
-    qty_e, bn_sell_avg, fee_e = summarize_binance_order(leg["binance_sell_id"])
-    qty_x, bn_buy_avg,  fee_x = summarize_binance_order(leg["binance_buy_id"])
-
-    qty = min(float(leg["upbit_qty"]), float(leg["binance_qty"]), qty_buy, qty_sell, qty_e, qty_x)
-    if qty <= 0:
-        log("[레그 청산 경고] 유효 수량 0"); return False
-
-    realized_krw = compute_realized_pnl_krw(
-        qty=qty,
-        ub_buy_avg=ub_buy_avg, ub_sell_avg=ub_sell_avg,
-        ub_fee_in_krw=buy_fee_krw, ub_fee_out_krw=sell_fee_krw,
-        bn_sell_avg=bn_sell_avg, bn_buy_avg=bn_buy_avg,
-        bn_fee_in_usdt=fee_e, bn_fee_out_usdt=fee_x,
-        usdkrw_exit=fx_exit, funding_usdt=0.0
-    )
-
-    global profit_krw, fees_upbit_krw_cum, fees_binance_usdt_cum, fees_binance_krw_cum
-    profit_krw += realized_krw
-    fees_upbit_krw_cum += (buy_fee_krw + sell_fee_krw)
-    fees_binance_usdt_cum += (fee_e + fee_x)
-    fees_binance_krw_cum  += (fee_e + fee_x) * fx_exit
-
-    leg["realized_krw"] = realized_krw
-    leg["roi_pct"] = compute_roi_pct(
-        krw_spent=float(leg["krw_spent"]),
-        bn_notional_usdt=float(leg["bn_notional_usdt"]),
-        lev=int(leg["lev"]),
-        usdkrw_entry=float(leg["usdkrw_entry"]),
-        realized_krw=realized_krw
-    )
-    log(f"[레그 청산] id={leg['id']} PnL={realized_krw:+,.0f} KRW (ROI {leg['roi_pct']:.3f}%)")
-    return True
-
-def sweep_if_no_legs():
-    with state_lock:
-        if len(open_legs) > 0:
-            return
-    _, btc_bal = get_upbit_balance_real()
-    if btc_bal > 1e-6:
-        ok, _ = upbit_order("sell", 0.0, btc_bal)
-        if ok: log(f"[스윕] 업비트 잔량 {btc_bal:.6f} BTC 매도")
-    pos = get_binance_position_qty()
-    if abs(pos) > 1e-6:
-        side = "buy" if pos < 0 else "sell"
-        ok, _ = binance_order(side, 0.0, abs(pos), reduce_only=True)
-        if ok: log(f"[스윕] 바이낸스 잔량 {pos:+.3f} BTC reduceOnly 청산")
-
-# ---------- strategy loop ----------
+# ---------------- Exit helpers ----------------
+def full_exit_with_retries(max_retries:int=6, retry_delay:float=1.0)->Tuple[bool,Optional[str],Optional[int]]:
+    """업비트 잔량=0 & 바이낸스 포지션=0 될 때까지 반복"""
+    up_uuid=None; bn_oid=None
+    for i in range(1, max_retries+1):
+        up_btc = round(get_upbit_balance_real()[1], 6)
+        pos = get_binance_position_qty()  # 숏<0
+        need_up = up_btc > 0.00005
+        need_bn = pos < -1e-6
+        log(f"[청산 체크#{i}] upbit={up_btc:.6f}BTC, binance={pos:.6f}")
+        ok_u=True; ok_b=True
+        if need_up: ok_u, up_uuid = upbit_order("sell", 0.0, up_btc)
+        if need_bn: ok_b, bn_oid  = binance_order("buy", 0.0, abs(pos), reduce_only=True)
+        time.sleep(retry_delay)
+        new_up = round(get_upbit_balance_real()[1], 6)
+        new_pos = get_binance_position_qty()
+        closed = (new_up<=0.00005) and (-1e-6<=new_pos<=1e-6)
+        log(f"[청산 재확인#{i}] upbit={new_up:.6f}, binance_pos={new_pos:.6f} → {'OK' if closed else 'RETRY'}")
+        if ok_u and ok_b and closed: return True, up_uuid, bn_oid
+    return False, up_uuid, bn_oid
+
+def compute_cycle_pnl_and_log(fx_for_exit: float) -> float:
+    global fees_upbit_krw_cum, fees_binance_usdt_cum, fees_binance_krw_cum
+    # Upbit
+    if current_cycle["upbit_buy_uuid"]:
+        krw, qty, fee = summarize_upbit_order(current_cycle["upbit_buy_uuid"])
+        current_cycle["upbit_buy_krw"] = krw; current_cycle["upbit_fee_krw"] += fee; entry_info["upbit_qty"]=qty
+    if current_cycle["upbit_sell_uuid"]:
+        krw, _, fee = summarize_upbit_order(current_cycle["upbit_sell_uuid"])
+        current_cycle["upbit_sell_krw"] = krw; current_cycle["upbit_fee_krw"] += fee
+    upbit_pnl = current_cycle["upbit_sell_krw"] - current_cycle["upbit_buy_krw"] - current_cycle["upbit_fee_krw"]
+    # Binance
+    if current_cycle["binance_sell_id"]:
+        q,a,f = summarize_binance_order(current_cycle["binance_sell_id"])
+        current_cycle["binance_entry_qty"]=q; current_cycle["binance_entry_avg"]=a; current_cycle["binance_fee_usdt"]+=f; entry_info["binance_qty"]=q
+    if current_cycle["binance_buy_id"]:
+        q,a,f = summarize_binance_order(current_cycle["binance_buy_id"])
+        current_cycle["binance_exit_qty"]=q; current_cycle["binance_exit_avg"]=a; current_cycle["binance_fee_usdt"]+=f
+    qty_close=min(current_cycle["binance_entry_qty"], current_cycle["binance_exit_qty"])
+    fut_pnl_usdt=(current_cycle["binance_entry_avg"]-current_cycle["binance_exit_avg"])*qty_close - current_cycle["binance_fee_usdt"]
+    total_krw = upbit_pnl + fut_pnl_usdt * fx_for_exit
+    fees_upbit_krw_cum += current_cycle["upbit_fee_krw"]
+    fees_binance_usdt_cum += current_cycle["binance_fee_usdt"]
+    fees_binance_krw_cum  += current_cycle["binance_fee_usdt"] * fx_for_exit
+    log(f"[실현손익] {total_krw:+,.0f} KRW (Upbit {upbit_pnl:+,.0f} + Bin {fut_pnl_usdt:+.3f}USDT)")
+    return total_krw
+
+# ---------------- Strategy loop ----------------
 def run_strategy_thread(cfg: Dict[str, Any]) -> None:
-    global running, position_state, trade_count, last_error, last_cfg
-    last_cfg = cfg.copy()
-
-    sync_binance_time(); set_binance_leverage("BTCUSDT", int(float(cfg["leverage"])))
-
-    mode          = cfg.get("mode","stack")         # "stack" | "flip"
-    allow_multi   = bool(cfg.get("allow_multi_entry", True))
-    max_legs      = int(cfg.get("max_legs", 3))
-    min_gap_bp    = float(cfg.get("min_reenter_gap_bp", 0.15))
-    exit_on_sign  = bool(cfg.get("exit_on_sign_change", True))
-    exit_on_move  = float(cfg.get("exit_on_move_bp", 0.0))
-    target_kimp   = float(cfg["target_kimp"])
-    exit_kimp_abs = float(cfg["exit_kimp"])
-    tol           = float(cfg["tolerance"])
-    amount_krw    = float(cfg["amount_krw"])
-    leverage      = int(float(cfg["leverage"]))
-
-    # flip presets
-    pos_entry = float(cfg.get("pos_entry_kimp", 0.3))
-    pos_exit  = float(cfg.get("pos_exit_kimp", 0.6))
-    neg_entry = float(cfg.get("neg_entry_kimp",-0.6))
-    neg_exit  = float(cfg.get("neg_exit_kimp",-0.9))
-
-    def _auto_exit_list(kimp_now: float) -> List[int]:
-        to_close: List[int] = []
-        with state_lock:
-            for leg in open_legs:
-                crossed = (kimp_now >= leg["exit_kimp"]) if leg["exit_kimp"] >= leg["entry_kimp"] else (kimp_now <= leg["exit_kimp"])
-                signchg = exit_on_sign and ((leg["entry_kimp"] >= 0 and kimp_now < 0) or (leg["entry_kimp"] < 0 and kimp_now >= 0))
-                moved   = (exit_on_move > 0 and abs(kimp_now - leg["entry_kimp"]) >= exit_on_move)
-                if crossed or signchg or moved: to_close.append(leg["id"])
-        return to_close
+    global running, position_state, trade_count, entry_kimp_value, profit_krw
+    global current_position, last_position, last_error
+
+    # ★ 핵심: 금액 입력은 BTC 수량
+    target_kimp = float(cfg["target_kimp"])
+    exit_kimp   = float(cfg["exit_kimp"])
+    tolerance   = float(cfg["tolerance"])
+    amount_btc  = max(0.001, float(cfg["amount_btc"]))      # ← BTC
+    leverage    = int(float(cfg["leverage"]))
+    exit_on_sign_change = bool(cfg.get("exit_on_sign_change", True))
+    exit_on_move_bp     = float(cfg.get("exit_on_move_bp", 0.0))
+
+    sync_binance_time()
+    set_binance_leverage("BTCUSDT", leverage)
 
     while running:
         try:
             metrics["loops"] += 1
             kimp, up, bp, fx = calc_kimp()
 
-            if mode == "flip":
-                # 1) 플립 모드 진입/전환 로직
-                with state_lock:
-                    have_leg = len(open_legs) > 0
-
-                want_pos = abs(kimp - pos_entry) <= tol
-                want_neg = abs(kimp - neg_entry) <= tol
-
-                if not have_leg and (want_pos or want_neg):
-                    chosen_exit = pos_exit if want_pos else neg_exit
-                    leg = enter_leg(amount_krw, leverage, kimp, up, bp, fx, chosen_exit)
-                    if leg:
-                        with state_lock:
-                            open_legs[:] = [leg]
-                            _aggregate_entry_info()
-                            position_state = "entered"
-                            log(f"[플립 진입] {('POS' if want_pos else 'NEG')} @ {kimp}%")
-                elif have_leg:
-                    need_flip_to = None
-                    with state_lock:
-                        cur_sign = 1 if open_legs[0]["entry_kimp"] >= 0 else -1
-                    if cur_sign > 0 and want_neg:      need_flip_to = "neg"
-                    elif cur_sign < 0 and want_pos:    need_flip_to = "pos"
-
-                    if need_flip_to:
-                        ids=[]
-                        with state_lock: ids = [l["id"] for l in open_legs]
-                        for leg_id in ids:
-                            with state_lock:
-                                leg = next((l for l in open_legs if l["id"]==leg_id), None)
-                            if leg and exit_leg(leg, fx):
-                                with state_lock:
-                                    open_legs[:] = [l for l in open_legs if l["id"]!=leg_id]
-                                    closed_legs_recent.append(leg)
-                                    if len(closed_legs_recent)>5: closed_legs_recent.pop(0)
-                                    _aggregate_entry_info()
-                                    trade_count += 1
-                        sweep_if_no_legs()
-
-                        chosen_exit = pos_exit if need_flip_to=="pos" else neg_exit
-                        leg = enter_leg(amount_krw, leverage, kimp, up, bp, fx, chosen_exit)
-                        if leg:
-                            with state_lock:
-                                open_legs[:] = [leg]
-                                _aggregate_entry_info()
-                                position_state = "entered"
-                                log(f"[플립 전환] → {need_flip_to.upper()} @ {kimp}%")
-
-                # 2) 자동 청산 조건
-                for leg_id in _auto_exit_list(kimp):
-                    with state_lock:
-                        leg = next((l for l in open_legs if l["id"]==leg_id), None)
-                    if leg and exit_leg(leg, get_usdkrw()):
-                        with state_lock:
-                            open_legs[:] = [l for l in open_legs if l["id"]!=leg_id]
-                            closed_legs_recent.append(leg)
-                            if len(closed_legs_recent)>5: closed_legs_recent.pop(0)
-                            _aggregate_entry_info()
-                            trade_count += 1
-                            position_state = "neutral" if len(open_legs)==0 else "entered"
-                        sweep_if_no_legs()
-
-            else:
-                # ---- 스택 모드 ----
-                with state_lock:
-                    if allow_multi and abs(kimp - target_kimp) <= tol and len(open_legs) < max_legs:
-                        ok_gap = all(abs(kimp - leg["entry_kimp"]) >= min_gap_bp for leg in open_legs)
-                        if ok_gap:
-                            leg = enter_leg(amount_krw, leverage, kimp, up, bp, fx, exit_kimp_abs)
-                            if leg:
-                                open_legs.append(leg)
-                                _aggregate_entry_info()
-                                position_state = "entered"
-                                log(f"[레그 진입] id={leg['id']} qty U:{leg['upbit_qty']} / B:{leg['binance_qty']} @ kimp {kimp}%")
-
-                for leg_id in _auto_exit_list(kimp):
-                    with state_lock:
-                        leg = next((l for l in open_legs if l["id"]==leg_id), None)
-                    if leg and exit_leg(leg, get_usdkrw()):
-                        with state_lock:
-                            open_legs[:] = [l for l in open_legs if l["id"]!=leg_id]
-                            closed_legs_recent.append(leg)
-                            if len(closed_legs_recent) > 5: closed_legs_recent.pop(0)
-                            _aggregate_entry_info()
-                            trade_count += 1
-                            position_state = "neutral" if len(open_legs)==0 else "entered"
-                        sweep_if_no_legs()
-
-            time.sleep(0.45)
+            # ------- Entry -------
+            if position_state == "neutral" and abs(kimp - target_kimp) <= tolerance:
+                desired_btc = floor_step(amount_btc, 0.001)
+                if desired_btc <= 0: time.sleep(0.4); continue
+
+                # 업비트는 price 주문이므로 총 지불 KRW 산출(수수료/버퍼 포함)
+                gross_krw = desired_btc * up / max(1e-9, (1.0 - UPBIT_TAKER_FEE))
+                gross_krw *= (1.0 + UPBIT_OVERBUY_BP/100.0)
+                gross_krw_int = int(math.ceil(gross_krw))
+
+                reset_cycle()
+                ok_u, u_uuid = upbit_order("buy", gross_krw_int, desired_btc)
+                if not ok_u or not u_uuid:
+                    log("[진입 실패] 업비트 매수 실패"); time.sleep(0.4); continue
+                current_cycle["upbit_buy_uuid"] = u_uuid
+
+                # 업비트 체결 수량 확인
+                filled_qty = 0.0
+                for _ in range(6):
+                    time.sleep(0.2)
+                    _, vol, _fee = summarize_upbit_order(u_uuid)
+                    if vol > 0: filled_qty = vol; break
+                if filled_qty <= 0: filled_qty = desired_btc
+
+                # 바이낸스 숏 수량은 업비트 체결 기준(안전하게 내림)
+                binance_qty = floor_step(filled_qty, 0.001)
+                if binance_qty <= 0:
+                    upbit_order("sell", 0.0, filled_qty)
+                    reset_cycle(); log("[진입 취소] 업비트 체결 0"); continue
+
+                # 증거금 체크
+                need_usdt = (binance_qty * bp) / max(1, leverage)
+                have_usdt = get_binance_balance_real()
+                if have_usdt + 1e-6 < need_usdt:
+                    log(f"[진입 중단] USDT 부족 have≈{have_usdt:.2f}, need≈{need_usdt:.2f}")
+                    upbit_order("sell", 0.0, filled_qty)
+                    reset_cycle(); time.sleep(0.4); continue
+
+                ok_b, b_id = binance_order("sell", bp, binance_qty)
+                if not ok_b or not b_id:
+                    log("[진입 실패] 바이낸스 숏 실패 → 업비트 되돌림")
+                    upbit_order("sell", 0.0, filled_qty)
+                    reset_cycle(); time.sleep(0.4); continue
+                current_cycle["binance_sell_id"] = b_id
+
+                entry_info.update({"upbit_qty":round(filled_qty,3),"binance_qty":round(binance_qty,3)})
+                position_state = "entered"
+                entry_kimp_value = float(kimp)
+                current_position = {
+                    "live": True, "side":"LS",
+                    "upbit_qty": filled_qty, "binance_qty": binance_qty,
+                    "entry_kimp": entry_kimp_value, "entered_at": time.time()
+                }
+                log(f"[진입 성공] ~{filled_qty:.3f} BTC / 김프 {kimp}%")
+                time.sleep(0.4)
+
+            # ------- Exit -------
+            if position_state == "entered":
+                crossed = (kimp >= exit_kimp) if (entry_kimp_value is None or exit_kimp >= entry_kimp_value) else (kimp <= exit_kimp)
+                signchg = exit_on_sign_change and (entry_kimp_value is not None) and ((entry_kimp_value>=0 and kimp<0) or (entry_kimp_value<0 and kimp>=0))
+                moved   = (exit_on_move_bp>0 and entry_kimp_value is not None and abs(kimp-entry_kimp_value)>=exit_on_move_bp)
+
+                if crossed or signchg or moved:
+                    why="exit_kimp" if crossed else ("sign_change" if signchg else "move_trigger")
+                    log(f"[청산 트리거:{why}] entry={entry_kimp_value}, now={kimp}")
+
+                    done, u_uuid, b_id = full_exit_with_retries(max_retries=6, retry_delay=1.0)
+                    if done:
+                        if u_uuid: current_cycle["upbit_sell_uuid"]=u_uuid
+                        if b_id:   current_cycle["binance_buy_id"]=b_id
+                        pnl = compute_cycle_pnl_and_log(get_usdkrw())
+                        profit_krw += pnl
+                        trade_count += 1
+                        position_state = "neutral"
+                        entry_info.update({"upbit_qty":0.0,"binance_qty":0.0})
+                        if current_position:
+                            current_position.update({"live":False,"closed_at":time.time(),"close_kimp":kimp})
+                            last_position=current_position.copy()
+                        else:
+                            last_position=None
+                        entry_kimp_value=None; current_position=None; reset_cycle()
+                        log("[청산 완료] → 중립")
+                    else:
+                        log("[청산 미완료] 다음 루프 재시도")
 
         except Exception as e:
             metrics["api_errors"] += 1; last_error = str(e); log(f"[전략 오류] {e}")
-            time.sleep(0.7)
-
-# ---------- routes ----------
+
+        time.sleep(0.5)
+
+# ---------------- Routes ----------------
 @app.route("/")
 def index(): return render_template("index.html")
 
@@ -580,18 +439,13 @@
 @app.route("/status")
 def status():
     fx_now = get_usdkrw(); fees_binance_krw_now = fees_binance_usdt_cum * fx_now
-    with state_lock:
-        legs = list(open_legs)
-        last_closed = closed_legs_recent[-1] if closed_legs_recent else None
-        aggregate_live = len(legs)>0
+    display_position = current_position if current_position is not None else last_position
+    display_is_live = bool(display_position and display_position.get("live", False))
     return jsonify({
-        "running": running,
-        "position_state": "entered" if aggregate_live else "neutral",
-        "trade_count": trade_count,
-        "logs": logs[-350:],
-        "entry_info": entry_info,
-        "last_error": last_error,
+        "running": running, "position_state": position_state, "trade_count": trade_count,
+        "logs": logs[-300:], "entry_info": entry_info, "last_error": last_error,
         "binance_testnet": BINANCE_TESTNET, "binance_base": BASE_FAPI,
+        "entry_kimp_value": entry_kimp_value,
         "pnl": {
             "profit_krw_cum": round(profit_krw, 0),
             "fees_upbit_krw_cum": round(fees_upbit_krw_cum, 0),
@@ -599,46 +453,33 @@
             "fees_binance_krw_cum": round(fees_binance_krw_cum, 0),
             "fees_binance_krw_now": round(fees_binance_krw_now, 0),
         },
-        "open_legs": legs,
-        "last_closed_leg": last_closed,
-        "cfg": last_cfg,
+        "display_position": display_position,
+        "display_is_live": display_is_live,
     })
 
 @app.route("/start", methods=["POST"])
 def start():
-    global running, last_error, last_cfg
+    global running, last_error
     if not running:
         keys = load_api_keys()
         if not keys.get("binance_key") or not keys.get("binance_secret"):
             last_error="binance_api_key_missing"; log("[전략 시작 실패] BINANCE 키 누락")
             return jsonify({"status":"error","error":last_error}), 400
         cfg_in = request.json or {}
-        cfg = {
-            # 공통
-            "mode":            cfg_in.get("mode","stack"),
-            "target_kimp":     float(cfg_in.get("target_kimp", 0.0)),
-            "exit_kimp":       float(cfg_in.get("exit_kimp", 0.3)),
-            "tolerance":       float(cfg_in.get("tolerance", 0.1)),
-            "amount_krw":      float(cfg_in.get("amount_krw", 1_000_000)),
-            "leverage":        int(float(cfg_in.get("leverage", 3))),
-            "exit_on_sign_change": bool(cfg_in.get("exit_on_sign_change", True)),
-            "exit_on_move_bp": float(cfg_in.get("exit_on_move_bp", 0.0)),
-            # 스택 옵션
-            "allow_multi_entry": bool(cfg_in.get("allow_multi_entry", True)),
-            "max_legs": int(cfg_in.get("max_legs", 3)),
-            "min_reenter_gap_bp": float(cfg_in.get("min_reenter_gap_bp", 0.15)),
-            # 플립 프리셋
-            "pos_entry_kimp": float(cfg_in.get("pos_entry_kimp", 0.3)),
-            "pos_exit_kimp":  float(cfg_in.get("pos_exit_kimp", 0.6)),
-            "neg_entry_kimp": float(cfg_in.get("neg_entry_kimp",-0.6)),
-            "neg_exit_kimp":  float(cfg_in.get("neg_exit_kimp",-0.9)),
-        }
-        # 플립 모드는 단일 레그 강제
-        if cfg["mode"] == "flip":
-            cfg["allow_multi_entry"] = False
-            cfg["max_legs"] = 1
+        try:
+            cfg = {
+                "target_kimp": float(cfg_in.get("target_kimp", 0.0)),
+                "exit_kimp":   float(cfg_in.get("exit_kimp", 0.3)),
+                "tolerance":   float(cfg_in.get("tolerance", 0.1)),
+                "amount_btc":  float(cfg_in.get("amount_btc", 0.01)),   # ★ BTC
+                "leverage":    int(float(cfg_in.get("leverage", 3))),
+                # 옵션
+                "exit_on_sign_change": bool(cfg_in.get("exit_on_sign_change", True)),
+                "exit_on_move_bp":     float(cfg_in.get("exit_on_move_bp", 0.0)),
+            }
+        except Exception as e:
+            return jsonify({"status":"error","error":f"bad_config: {e}"}), 400
         running=True
-        last_cfg = cfg.copy()
         threading.Thread(target=run_strategy_thread, args=(cfg,), daemon=True).start()
         log(f"[전략 시작] cfg={cfg} testnet={BINANCE_TESTNET} base={BASE_FAPI}")
     return jsonify({"status":"started"})
@@ -650,924 +491,29 @@
 
 @app.route("/force_exit", methods=["POST"])
 def force_exit():
-    closed = 0
-    with state_lock:
-        ids = [l["id"] for l in open_legs]
-    for leg_id in ids:
-        with state_lock:
-            leg = next((l for l in open_legs if l["id"]==leg_id), None)
-        if not leg: continue
-        if exit_leg(leg, get_usdkrw()):
-            with state_lock:
-                open_legs[:] = [l for l in open_legs if l["id"]!=leg_id]
-                closed_legs_recent.append(leg)
-                if len(closed_legs_recent)>5: closed_legs_recent.pop(0)
-                _aggregate_entry_info()
-                globals()["trade_count"] += 1
-    with state_lock:
-        globals()["position_state"] = "neutral" if len(open_legs)==0 else "entered"
-    sweep_if_no_legs()
-    return jsonify({"ok": True, "closed_count": closed})
-
-# 수동 즉시 진입(모드별 반영)
-@app.route("/manual_enter", methods=["POST"])
-def manual_enter():
-    data = request.json or {}
-    amt = float(data.get("amount_krw", 0))
-    lev = int(float(data.get("leverage", 3)))
-    exit_k = data.get("exit_kimp", None)
-
-    kimp, up, bp, fx = calc_kimp()
-    if exit_k is None or str(exit_k)=="":
-        exit_k = (kimp + 0.3) if kimp >= 0 else (kimp - 0.3)
-
-    leg = enter_leg(amt, lev, kimp, up, bp, fx, float(exit_k))
-    if not leg: return jsonify({"ok": False, "error":"enter failed"}), 409
-
-    with state_lock:
-        if (last_cfg or {}).get("mode","stack") == "stack":
-            open_legs.append(leg)
-        else:
-            open_legs[:] = [leg]
-        _aggregate_entry_info()
-        globals()["position_state"] = "entered"
-
-    return jsonify({"ok": True, "leg": leg})
-
-# 즉시 플립: 현재 레그 모두 청산 → (기본) 바로 재진입 / (옵션) 청산만
-@app.route("/flip_now", methods=["POST"])
-def flip_now():
-    cfg = last_cfg or {}
-    body = request.json or {}
-    to = body.get("to", None)                 # "pos" | "neg" | None(자동결정)
-    reenter_now = bool(body.get("reenter_now", True))  # 기본: 즉시 전환
-
-    pos_entry = float(cfg.get("pos_entry_kimp", 0.3))
-    pos_exit  = float(cfg.get("pos_exit_kimp", 0.6))
-    neg_entry = float(cfg.get("neg_entry_kimp",-0.6))
-    neg_exit  = float(cfg.get("neg_exit_kimp",-0.9))
-    amt = float(cfg.get("amount_krw", 1_000_000))
-    lev = int(float(cfg.get("leverage", 3)))
-
-    # 1) 모두 청산
-    closed = 0
-    with state_lock: ids = [l["id"] for l in open_legs]
-    for leg_id in ids:
-        with state_lock:
-            leg = next((l for l in open_legs if l["id"]==leg_id), None)
-        if leg and exit_leg(leg, get_usdkrw()):
-            with state_lock:
-                open_legs[:] = [l for l in open_legs if l["id"]!=leg_id]
-                closed_legs_recent.append(leg)
-                if len(closed_legs_recent)>5: closed_legs_recent.pop(0)
-                _aggregate_entry_info()
-                globals()["trade_count"] += 1
-                globals()["position_state"] = "neutral"
-            closed += 1
-    sweep_if_no_legs()
-
-    # 2) 대상 프리셋 결정
-    kimp, up, bp, fx = calc_kimp()
-    if to not in ("pos","neg"):
-        # 현재 값에서 어느 엔트리와 더 가까운지로 자동결정
-        to = "pos" if abs(kimp - pos_entry) <= abs(kimp - neg_entry) else "neg"
-    chosen_exit = pos_exit if to=="pos" else neg_exit
-
-    # 3) 즉시 재진입이 아니면 여기서 종료(프리셋 모드 유지)
-    if not reenter_now:
-        log(f"[플립] 전부 청산 완료({closed}) → {to.upper()} 프리셋 대기")
-        with state_lock:
-            last_cfg.setdefault("mode","flip")
-            last_cfg["allow_multi_entry"] = False
-            last_cfg["max_legs"] = 1
-        return jsonify({"ok": True, "closed": closed, "armed_to": to, "reenter_now": False})
-
-    # 4) 바로 진입
-    leg = enter_leg(amt, lev, kimp, up, bp, fx, chosen_exit)
-    if not leg: return jsonify({"ok": False, "closed": closed, "error":"enter failed"}), 409
-    with state_lock:
-        open_legs[:] = [leg]
-        _aggregate_entry_info()
-        globals()["position_state"] = "entered"
-        last_cfg.setdefault("mode","flip")
-        last_cfg["allow_multi_entry"] = False
-        last_cfg["max_legs"] = 1
-    log(f"[플립 전환] 즉시 → {to.upper()} @ {kimp}%")
-    return jsonify({"ok": True, "closed": closed, "leg": leg, "to": to, "reenter_now": True})
-
-@app.route("/close_leg", methods=["POST"])
-def close_leg():
-    data = request.json or {}
-    leg_id = int(data.get("id", 0))
-    if not leg_id: return jsonify({"ok": False, "error":"missing id"}), 400
-    with state_lock:
-        leg = next((l for l in open_legs if l["id"]==leg_id), None)
-    if not leg: return jsonify({"ok": False, "error":"not found"}), 404
-    ok = exit_leg(leg, get_usdkrw())
-    if ok:
-        with state_lock:
-            open_legs[:] = [l for l in open_legs if l["id"]!=leg_id]
-            closed_legs_recent.append(leg)
-            if len(closed_legs_recent)>5: closed_legs_recent.pop(0)
-            _aggregate_entry_info()
-            globals()["trade_count"] += 1
-            globals()["position_state"] = "neutral" if len(open_legs)==0 else "entered"
-        sweep_if_no_legs()
+    # 즉시 전체 청산(업비트 잔량 0 & 바이낸스 포지션 0 될 때까지 재시도)
+    done, up_uuid, bn_oid = full_exit_with_retries(max_retries=6, retry_delay=1.0)
+    if done:
+        if up_uuid: current_cycle["upbit_sell_uuid"]=up_uuid
+        if bn_oid:  current_cycle["binance_buy_id"]=bn_oid
+        pnl = compute_cycle_pnl_and_log(get_usdkrw())
+        globals()["profit_krw"] += pnl
+        globals()["position_state"] = "neutral"
+        entry_info.update({"upbit_qty":0.0,"binance_qty":0.0})
+        globals()["last_position"] = (current_position or {}) or None
+        globals()["current_position"] = None
+        globals()["entry_kimp_value"] = None
+        reset_cycle()
+        log("[수동 청산 완료] → 중립")
         return jsonify({"ok": True})
     return jsonify({"ok": False}), 409
 
 @app.route("/health")
 def health(): return jsonify({"thread_alive": bool(running)})
+
 @app.route("/metrics")
 def metrics_route(): return jsonify(metrics)
 
 if __name__ == "__main__":
     sync_binance_time()
-    app.run(host="0.0.0.0", port=5000, debug=False)
-=======
-# app.py — Multi-Leg Stack / Flip Mode (Upbit Spot LONG + Binance Futures SHORT)
-from __future__ import annotations
-import os, time, uuid, hmac, jwt, hashlib, threading, math
-from typing import Any, Dict, Tuple, Optional, List
-import requests
-from requests.adapters import HTTPAdapter
-from urllib3.util.retry import Retry
-from urllib.parse import urlencode
-from flask import Flask, render_template, jsonify, request
-from flask_cors import CORS
-from api.api_key import load_api_keys
-
-app = Flask(__name__)
-CORS(app)
-
-# ---------- robust HTTP ----------
-def _make_session() -> requests.Session:
-    s = requests.Session()
-    retry = Retry(total=5, backoff_factor=0.5,
-                  status_forcelist=(408,429,500,502,503,504),
-                  allowed_methods=frozenset(["GET","POST"]),
-                  raise_on_status=False)
-    ad = HTTPAdapter(max_retries=retry, pool_connections=20, pool_maxsize=20)
-    s.mount("https://", ad); s.mount("http://", ad)
-    return s
-HTTP = _make_session()
-TIMEOUT = (3, 7)
-
-# ---------- global state ----------
-state_lock = threading.Lock()
-running: bool = False
-trade_count: int = 0
-position_state: str = "neutral"
-
-profit_krw: float = 0.0
-fees_upbit_krw_cum: float = 0.0
-fees_binance_usdt_cum: float = 0.0
-fees_binance_krw_cum: float = 0.0
-
-logs: List[str] = []
-last_error: Optional[str] = None
-
-# 집계/레그
-entry_info: Dict[str, float] = {"upbit_qty": 0.0, "binance_qty": 0.0}
-next_leg_id: int = 1
-open_legs: List[Dict[str, Any]] = []
-closed_legs_recent: List[Dict[str, Any]] = []
-
-# 메트릭
-metrics = {"loops":0, "orders_binance":0, "orders_upbit":0, "api_errors":0}
-
-# 현재 실행 중 설정(플립 프리셋 포함)
-last_cfg: Dict[str, Any] = {}
-
-def log(msg: str) -> None:
-    ts = time.strftime("[%H:%M:%S]"); logs.append(f"{ts} {msg}")
-    if len(logs) > 500: del logs[:200]
-
-# ---------- Binance base ----------
-BINANCE_TESTNET = str(os.getenv("BINANCE_TESTNET","false")).lower() in ("1","true","yes")
-BASE_FAPI = "https://testnet.binancefuture.com" if BINANCE_TESTNET else "https://fapi.binance.com"
-RECV_WINDOW = 5000
-_MAX_TS_RETRY = 1
-_bn_time_offset_ms = 0
-
-def _bn_headers() -> dict:
-    k = load_api_keys()
-    return {"X-MBX-APIKEY": k.get("binance_key",""),
-            "Content-Type":"application/x-www-form-urlencoded"}
-
-def _bn_now_ms() -> int: return int(time.time()*1000)+_bn_time_offset_ms
-
-def _bn_sign(params: Dict[str, Any]) -> str:
-    k = load_api_keys(); sec = k.get("binance_secret","")
-    qs = urlencode(params, doseq=True)
-    sig = hmac.new(sec.encode(), qs.encode(), hashlib.sha256).hexdigest()
-    return qs+"&signature="+sig
-
-def _is_ts_error(t: str) -> bool:
-    t = (t or "").lower()
-    return "-1021" in t or ("timestamp" in t and ("ahead" in t or "server time" in t or "recvwindow" in t))
-
-def sync_binance_time() -> None:
-    global _bn_time_offset_ms
-    try:
-        r = HTTP.get(f"{BASE_FAPI}/fapi/v1/time", timeout=TIMEOUT)
-        r.raise_for_status()
-        st = int(r.json()["serverTime"])
-        _bn_time_offset_ms = st - int(time.time()*1000)
-        log(f"[바이낸스 시간동기] offset={_bn_time_offset_ms}ms (testnet={BINANCE_TESTNET})")
-    except Exception as e:
-        _bn_time_offset_ms = 0; log(f"[시간동기 실패] {e}")
-
-def _bn_signed_get(path, params=None, retry=_MAX_TS_RETRY):
-    params = params or {}; params["timestamp"]=_bn_now_ms(); params["recvWindow"]=RECV_WINDOW
-    url = f"{BASE_FAPI}{path}?{_bn_sign(params)}"
-    r = HTTP.get(url, headers=_bn_headers(), timeout=TIMEOUT)
-    if r.status_code==400 and retry>0 and _is_ts_error(r.text):
-        log("[경고] -1021(GET) → 재동기"); sync_binance_time(); return _bn_signed_get(path, params, retry-1)
-    return r
-
-def _bn_signed_post(path, params=None, retry=_MAX_TS_RETRY):
-    params = params or {}; params["timestamp"]=_bn_now_ms(); params["recvWindow"]=RECV_WINDOW
-    r = HTTP.post(f"{BASE_FAPI}{path}", headers=_bn_headers(), data=_bn_sign(params), timeout=TIMEOUT)
-    if r.status_code==400 and retry>0 and _is_ts_error(r.text):
-        log("[경고] -1021(POST) → 재동기"); sync_binance_time(); return _bn_signed_post(path, params, retry-1)
-    return r
-
-# ---------- prices & fx ----------
-_FX_CACHE_TS=0.0; _FX_CACHE_VAL=1300.0; _FX_TTL=30.0
-def get_upbit_price()->float:
-    r=HTTP.get("https://api.upbit.com/v1/ticker?markets=KRW-BTC", timeout=TIMEOUT)
-    r.raise_for_status(); return float(r.json()[0]["trade_price"])
-def get_binance_price()->float:
-    r=HTTP.get(f"{BASE_FAPI}/fapi/v1/ticker/price", params={"symbol":"BTCUSDT"}, timeout=TIMEOUT)
-    r.raise_for_status(); return float(r.json()["price"])
-def get_usdkrw()->float:
-    global _FX_CACHE_TS,_FX_CACHE_VAL
-    now=time.time()
-    if now-_FX_CACHE_TS<_FX_TTL: return _FX_CACHE_VAL
-    try:
-        html=HTTP.get("https://www.google.com/finance/quote/USD-KRW",
-                      headers={"User-Agent":"Mozilla/5.0"}, timeout=TIMEOUT).text
-        key='data-last-price="'; i=html.find(key)
-        if i!=-1:
-            j=html.find('"', i+len(key))
-            fx=float(html[i+len(key):j].replace(",",""))
-            _FX_CACHE_TS, _FX_CACHE_VAL = now, fx; return fx
-    except Exception as e: log(f"[FX] 구글 실패:{e} → KRW-USDT")
-    try:
-        r=HTTP.get("https://api.upbit.com/v1/ticker?markets=KRW-USDT", timeout=TIMEOUT); r.raise_for_status()
-        fx=float(r.json()[0]["trade_price"]); _FX_CACHE_TS,_FX_CACHE_VAL=now,fx; return fx
-    except Exception as e: log(f"[FX] 폴백 실패:{e}")
-    _FX_CACHE_TS,_FX_CACHE_VAL=now,1300.0; return 1300.0
-def calc_kimp()->Tuple[float,float,float,float]:
-    up, bp, fx = get_upbit_price(), get_binance_price(), get_usdkrw()
-    k=((up-bp*fx)/(bp*fx))*100.0
-    return round(k,2), up, bp, fx
-
-# ---------- balances ----------
-def get_upbit_balance_real()->Tuple[float,float]:
-    k=load_api_keys(); access_key=k.get("upbit_key",""); secret_key=k.get("upbit_secret","")
-    payload={"access_key":access_key,"nonce":str(uuid.uuid4())}
-    jwt_token=jwt.encode(payload, secret_key, algorithm="HS256")
-    try:
-        r=HTTP.get("https://api.upbit.com/v1/accounts", headers={"Authorization":f"Bearer {jwt_token}"}, timeout=TIMEOUT)
-        r.raise_for_status(); krw=btc=0.0
-        for b in r.json():
-            if b["currency"]=="KRW": krw=float(b["balance"])
-            elif b["currency"]=="BTC": btc=float(b["balance"])+float(b["locked"])
-        return krw, btc
-    except Exception as e:
-        metrics["api_errors"]+=1; log(f"[UPBIT 잔고 오류]{e}"); return 0.0,0.0
-
-def get_binance_balance_real()->float:
-    try:
-        r=_bn_signed_get("/fapi/v2/balance")
-        if r.status_code!=200:
-            metrics["api_errors"]+=1; log(f"[BINANCE 잔고 오류]{r.status_code}:{r.text}")
-            if '"code":-2015' in r.text: globals()["last_error"]="binance_invalid_key_or_permission (-2015)"
-            return 0.0
-        for b in r.json():
-            if b.get("asset")=="USDT": return round(float(b.get("balance",0.0)),3)
-        return 0.0
-    except Exception as e:
-        metrics["api_errors"]+=1; log(f"[BINANCE 잔고 예외]{e}"); return 0.0
-
-# ---------- orders & fills ----------
-def set_binance_leverage(symbol:str, leverage:int)->bool:
-    try:
-        r=_bn_signed_post("/fapi/v1/leverage",{"symbol":symbol,"leverage":leverage})
-        log(f"[레버리지] {symbol} x{leverage} → {r.status_code}")
-        if r.status_code!=200 and '"code":-2015' in r.text: globals()["last_error"]="binance_invalid_key_or_permission (-2015)"
-        return r.status_code==200
-    except Exception as e:
-        metrics["api_errors"]+=1; log(f"[레버리지 오류]{e}"); return False
-
-def upbit_order(side:str, price:float, volume:float)->Tuple[bool,Optional[str]]:
-    k=load_api_keys(); ak=k.get("upbit_key",""); sk=k.get("upbit_secret","")
-    if side=="buy":
-        q={"market":"KRW-BTC","side":"bid","ord_type":"price","price":str(int(price))}
-    else:
-        q={"market":"KRW-BTC","side":"ask","ord_type":"market","volume":format(float(volume),".8f")}
-    m=hashlib.sha512(); m.update(urlencode(q).encode())
-    payload={"access_key":ak,"nonce":str(uuid.uuid4()),"query_hash":m.hexdigest(),"query_hash_alg":"SHA512"}
-    jwt_token=jwt.encode(payload, sk, algorithm="HS256")
-    r=HTTP.post("https://api.upbit.com/v1/orders", params=q, headers={"Authorization":f"Bearer {jwt_token}"}, timeout=TIMEOUT)
-    try: data=r.json()
-    except Exception: data={"raw":r.text}
-    log(f"[업비트 주문] {side.upper()} → {data}")
-    if r.status_code==201 and isinstance(data,dict) and "uuid" in data:
-        metrics["orders_upbit"]+=1; return True, data["uuid"]
-    return False, None
-
-def upbit_order_detail(uuid_str:str)->dict:
-    k=load_api_keys(); ak=k.get("upbit_key",""); sk=k.get("upbit_secret","")
-    q={"uuid":uuid_str}; m=hashlib.sha512(); m.update(urlencode(q).encode())
-    payload={"access_key":ak,"nonce":str(uuid.uuid4()),"query_hash":m.hexdigest(),"query_hash_alg":"SHA512"}
-    jwt_token=jwt.encode(payload, sk, algorithm="HS256")
-    r=HTTP.get("https://api.upbit.com/v1/order", headers={"Authorization":f"Bearer {jwt_token}"}, params=q, timeout=TIMEOUT)
-    return r.json() if r.status_code==200 else {"error":r.text}
-
-def summarize_upbit_order(uuid_str:str)->Tuple[float,float,float,float]:
-    d=upbit_order_detail(uuid_str)
-    vol=0.0; funds=0.0; fee_krw=0.0
-    trades=d.get("trades",[]) or []
-    if trades:
-        for t in trades:
-            v=float(t.get("volume","0") or 0.0)
-            f=float(t.get("funds","0") or 0.0)
-            fee=float(t.get("fee","0") or 0.0)
-            fc=t.get("fee_currency","KRW")
-            px=float(t.get("price","0") or 0.0)
-            vol+=v; funds+=f
-            fee_krw += fee * (px if fc=="BTC" else 1.0)
-    else:
-        vol=float(d.get("executed_volume","0") or 0.0)
-        paid_fee=float(d.get("paid_fee","0") or 0.0)
-        side=d.get("side","bid")
-        px=float(d.get("price","0") or get_upbit_price())
-        fee_krw = paid_fee * (px if side=="ask" and paid_fee<1 else 1.0)
-        funds = px * vol
-    avg=(funds/vol) if vol>0 else 0.0
-    return funds, vol, fee_krw, avg
-
-def get_binance_position_qty()->float:
-    r=_bn_signed_get("/fapi/v2/positionRisk")
-    if r.status_code==200:
-        for p in r.json():
-            if p.get("symbol")=="BTCUSDT":
-                try: return float(p.get("positionAmt",0.0))
-                except Exception: return 0.0
-    return 0.0
-
-def binance_order(side:str, price:float, volume:float, reduce_only:bool=False)->Tuple[bool,Optional[int]]:
-    try:
-        params={"symbol":"BTCUSDT","side":"SELL" if side=="sell" else "BUY","type":"MARKET","quantity":format(float(volume),".3f")}
-        if reduce_only: params["reduceOnly"]="true"
-        r=_bn_signed_post("/fapi/v1/order", params)
-        try: data=r.json()
-        except Exception: data={"raw":r.text}
-        log(f"[바이낸스 주문] {side.upper()} qty={params['quantity']} RO={reduce_only} → {r.status_code}")
-        if r.status_code==200 and isinstance(data,dict) and "orderId" in data:
-            metrics["orders_binance"]+=1; return True, int(data["orderId"])
-        if r.status_code!=200 and '"code":-2015' in r.text: globals()["last_error"]="binance_invalid_key_or_permission (-2015)"
-        return False, None
-    except Exception as e:
-        metrics["api_errors"]+=1; log(f"[바이낸스 주문 오류]{e}"); return False, None
-
-def binance_user_trades(order_id:int)->List[dict]:
-    r=_bn_signed_get("/fapi/v1/userTrades", {"symbol":"BTCUSDT","orderId":order_id})
-    return r.json() if r.status_code==200 else []
-
-def summarize_binance_order(order_id:int)->Tuple[float,float,float]:
-    fills=binance_user_trades(order_id); qty=quote=fee=0.0
-    for f in fills:
-        q=float(f.get("qty","0") or 0.0); p=float(f.get("price","0") or 0.0); c=float(f.get("commission","0") or 0.0)
-        qty+=q; quote+=q*p; fee+=c
-    avg=(quote/qty) if qty>0 else 0.0
-    return qty, avg, fee
-
-# ---------- PnL / ROI ----------
-def compute_realized_pnl_krw(
-    qty: float,
-    ub_buy_avg: float, ub_sell_avg: float,
-    ub_fee_in_krw: float, ub_fee_out_krw: float,
-    bn_sell_avg: float, bn_buy_avg: float,
-    bn_fee_in_usdt: float, bn_fee_out_usdt: float,
-    usdkrw_exit: float, funding_usdt: float = 0.0
-) -> float:
-    krw_in  = ub_buy_avg  * qty + ub_fee_in_krw
-    krw_out = ub_sell_avg * qty - ub_fee_out_krw
-    upbit_realized = krw_out - krw_in
-    usdt_pnl = (bn_sell_avg - bn_buy_avg) * qty
-    usdt_realized = usdt_pnl - (bn_fee_in_usdt + bn_fee_out_usdt + funding_usdt)
-    return upbit_realized + usdt_realized * usdkrw_exit
-
-def compute_roi_pct(krw_spent: float, bn_notional_usdt: float, lev: int, usdkrw_entry: float, realized_krw: float) -> float:
-    capital = krw_spent + (bn_notional_usdt/max(1,lev)) * usdkrw_entry
-    return (realized_krw / capital * 100.0) if capital>0 else 0.0
-
-# ---------- leg helpers ----------
-def _aggregate_entry_info():
-    entry_info["upbit_qty"]  = round(sum(l["upbit_qty"] for l in open_legs), 3)
-    entry_info["binance_qty"]= round(sum(l["binance_qty"] for l in open_legs), 3)
-
-def enter_leg(amount_krw: float, leverage:int, kimp:float, up:float, bp:float, fx:float, exit_kimp_abs:float)->Optional[Dict[str,Any]]:
-    BIN_QTY_STEP = 0.001
-    USDT_TOL = 5.0
-    def _floor_step(x: float, step: float) -> float:
-        return math.floor(float(x) / step) * step
-
-    global next_leg_id
-
-    pre_target_usdt = amount_krw / fx
-    need_margin = pre_target_usdt / max(1, leverage)
-    if get_binance_balance_real() + 1e-6 < need_margin:
-        log(f"[레그 진입 중단] 증거금 부족 have<{need_margin:.2f}")
-        return None
-
-    ok_u, buy_uuid = upbit_order("buy", amount_krw, 0.0)
-    if not ok_u or not buy_uuid:
-        log("[레그 진입 실패] Upbit 매수 실패")
-        return None
-
-    funds_krw, ub_qty, ub_fee_krw, ub_avg = 0.0, 0.0, 0.0, 0.0
-    for _ in range(10):
-        time.sleep(0.35)
-        funds_krw, ub_qty, ub_fee_krw, ub_avg = summarize_upbit_order(buy_uuid)
-        if ub_qty > 0: break
-    if ub_qty <= 0:
-        log("[레그 진입 실패] Upbit 체결 수량 0")
-        return None
-
-    target_usdt = funds_krw / fx
-    bp_now = get_binance_price()
-    bn_target_qty = _floor_step(target_usdt / bp_now, BIN_QTY_STEP)
-    if bn_target_qty <= 0:
-        log("[레그 진입 실패] 바이낸스 산정 수량 0")
-        return None
-
-    ok_b, sell_id  = binance_order("sell", bp_now, bn_target_qty, reduce_only=False)
-    if not ok_b or not sell_id:
-        log("[레그 진입 실패] Binance 숏 실패 → 업비트 되돌림")
-        upbit_order("sell", 0.0, ub_qty); return None
-
-    bn_qty, bn_avg, bn_fee = summarize_binance_order(sell_id)
-    if bn_qty <= 0:
-        log("[레그 진입 실패] Binance 체결 수량 0 → 업비트 되돌림")
-        upbit_order("sell", 0.0, ub_qty); return None
-
-    # notional fine-tune
-    for _ in range(8):
-        bp_now = get_binance_price()
-        cur_usdt = bn_qty * bp_now
-        diff = target_usdt - cur_usdt
-        if abs(diff) <= USDT_TOL: break
-        adj_qty = _floor_step(abs(diff) / bp_now, BIN_QTY_STEP)
-        if adj_qty <= 0: break
-        if diff > 0:
-            ok, oid = binance_order("sell", bp_now, adj_qty, reduce_only=False)
-            if ok and oid:
-                q, a, f = summarize_binance_order(oid)
-                bn_qty += q; bn_fee += f
-        else:
-            ok, oid = binance_order("buy", bp_now, adj_qty, reduce_only=True)
-            if ok and oid:
-                q, a, f = summarize_binance_order(oid)
-                bn_qty -= q; bn_fee += f
-        time.sleep(0.25)
-
-    leg_qty = min(round(ub_qty, 3), round(bn_qty, 3))
-    if leg_qty <= 0:
-        log("[레그 진입 실패] 최종 수량 0")
-        upbit_order("sell", 0.0, ub_qty); return None
-
-    leg = {
-        "id": next_leg_id, "entered_at": time.time(),
-        "entry_kimp": float(kimp), "exit_kimp": float(exit_kimp_abs),
-        "upbit_qty": round(leg_qty,3), "binance_qty": round(leg_qty,3),
-        "upbit_buy_uuid": buy_uuid, "upbit_sell_uuid": None,
-        "binance_sell_id": sell_id, "binance_buy_id": None,
-        "ub_avg": ub_avg, "ub_fee_krw": ub_fee_krw,
-        "bn_avg": bn_avg, "bn_fee_usdt": bn_fee,
-        "usdkrw_entry": fx, "lev": leverage,
-        "krw_spent": funds_krw,
-        "bn_notional_usdt": bn_qty * get_binance_price(),
-        "realized_krw": None, "roi_pct": None
-    }
-    next_leg_id += 1
-    log(f"[레그 진입] id={leg['id']} entry_kimp={kimp} exit_kimp={exit_kimp_abs}")
-    return leg
-
-def exit_leg(leg: Dict[str,Any], fx_exit: float)->bool:
-    ok_u, sell_uuid = upbit_order("sell", 0.0, float(leg["upbit_qty"]))
-    ok_b, buy_id    = binance_order("buy", 0.0, abs(float(leg["binance_qty"])), reduce_only=True)
-    if not (ok_u and ok_b):
-        log("[레그 청산 실패] 주문 실패"); return False
-
-    leg["upbit_sell_uuid"] = sell_uuid; leg["binance_buy_id"] = buy_id
-
-    buy_krw, qty_buy, buy_fee_krw, ub_buy_avg = summarize_upbit_order(leg["upbit_buy_uuid"])
-    sell_krw, qty_sell, sell_fee_krw, ub_sell_avg = summarize_upbit_order(leg["upbit_sell_uuid"])
-    qty_e, bn_sell_avg, fee_e = summarize_binance_order(leg["binance_sell_id"])
-    qty_x, bn_buy_avg,  fee_x = summarize_binance_order(leg["binance_buy_id"])
-
-    qty = min(float(leg["upbit_qty"]), float(leg["binance_qty"]), qty_buy, qty_sell, qty_e, qty_x)
-    if qty <= 0:
-        log("[레그 청산 경고] 유효 수량 0"); return False
-
-    realized_krw = compute_realized_pnl_krw(
-        qty=qty,
-        ub_buy_avg=ub_buy_avg, ub_sell_avg=ub_sell_avg,
-        ub_fee_in_krw=buy_fee_krw, ub_fee_out_krw=sell_fee_krw,
-        bn_sell_avg=bn_sell_avg, bn_buy_avg=bn_buy_avg,
-        bn_fee_in_usdt=fee_e, bn_fee_out_usdt=fee_x,
-        usdkrw_exit=fx_exit, funding_usdt=0.0
-    )
-
-    global profit_krw, fees_upbit_krw_cum, fees_binance_usdt_cum, fees_binance_krw_cum
-    profit_krw += realized_krw
-    fees_upbit_krw_cum += (buy_fee_krw + sell_fee_krw)
-    fees_binance_usdt_cum += (fee_e + fee_x)
-    fees_binance_krw_cum  += (fee_e + fee_x) * fx_exit
-
-    leg["realized_krw"] = realized_krw
-    leg["roi_pct"] = compute_roi_pct(
-        krw_spent=float(leg["krw_spent"]),
-        bn_notional_usdt=float(leg["bn_notional_usdt"]),
-        lev=int(leg["lev"]),
-        usdkrw_entry=float(leg["usdkrw_entry"]),
-        realized_krw=realized_krw
-    )
-    log(f"[레그 청산] id={leg['id']} PnL={realized_krw:+,.0f} KRW (ROI {leg['roi_pct']:.3f}%)")
-    return True
-
-def sweep_if_no_legs():
-    with state_lock:
-        if len(open_legs) > 0:
-            return
-    _, btc_bal = get_upbit_balance_real()
-    if btc_bal > 1e-6:
-        ok, _ = upbit_order("sell", 0.0, btc_bal)
-        if ok: log(f"[스윕] 업비트 잔량 {btc_bal:.6f} BTC 매도")
-    pos = get_binance_position_qty()
-    if abs(pos) > 1e-6:
-        side = "buy" if pos < 0 else "sell"
-        ok, _ = binance_order(side, 0.0, abs(pos), reduce_only=True)
-        if ok: log(f"[스윕] 바이낸스 잔량 {pos:+.3f} BTC reduceOnly 청산")
-
-# ---------- strategy loop ----------
-def run_strategy_thread(cfg: Dict[str, Any]) -> None:
-    global running, position_state, trade_count, last_error, last_cfg
-    last_cfg = cfg.copy()
-
-    sync_binance_time(); set_binance_leverage("BTCUSDT", int(float(cfg["leverage"])))
-
-    mode          = cfg.get("mode","stack")         # "stack" | "flip"
-    allow_multi   = bool(cfg.get("allow_multi_entry", True))
-    max_legs      = int(cfg.get("max_legs", 3))
-    min_gap_bp    = float(cfg.get("min_reenter_gap_bp", 0.15))
-    exit_on_sign  = bool(cfg.get("exit_on_sign_change", True))
-    exit_on_move  = float(cfg.get("exit_on_move_bp", 0.0))
-    target_kimp   = float(cfg["target_kimp"])
-    exit_kimp_abs = float(cfg["exit_kimp"])
-    tol           = float(cfg["tolerance"])
-    amount_krw    = float(cfg["amount_krw"])
-    leverage      = int(float(cfg["leverage"]))
-
-    # flip presets
-    pos_entry = float(cfg.get("pos_entry_kimp", 0.3))
-    pos_exit  = float(cfg.get("pos_exit_kimp", 0.6))
-    neg_entry = float(cfg.get("neg_entry_kimp",-0.6))
-    neg_exit  = float(cfg.get("neg_exit_kimp",-0.9))
-
-    def _auto_exit_list(kimp_now: float) -> List[int]:
-        to_close: List[int] = []
-        with state_lock:
-            for leg in open_legs:
-                crossed = (kimp_now >= leg["exit_kimp"]) if leg["exit_kimp"] >= leg["entry_kimp"] else (kimp_now <= leg["exit_kimp"])
-                signchg = exit_on_sign and ((leg["entry_kimp"] >= 0 and kimp_now < 0) or (leg["entry_kimp"] < 0 and kimp_now >= 0))
-                moved   = (exit_on_move > 0 and abs(kimp_now - leg["entry_kimp"]) >= exit_on_move)
-                if crossed or signchg or moved: to_close.append(leg["id"])
-        return to_close
-
-    while running:
-        try:
-            metrics["loops"] += 1
-            kimp, up, bp, fx = calc_kimp()
-
-            if mode == "flip":
-                # 1) 플립 모드 진입/전환 로직
-                with state_lock:
-                    have_leg = len(open_legs) > 0
-
-                want_pos = abs(kimp - pos_entry) <= tol
-                want_neg = abs(kimp - neg_entry) <= tol
-
-                if not have_leg and (want_pos or want_neg):
-                    chosen_exit = pos_exit if want_pos else neg_exit
-                    leg = enter_leg(amount_krw, leverage, kimp, up, bp, fx, chosen_exit)
-                    if leg:
-                        with state_lock:
-                            open_legs[:] = [leg]
-                            _aggregate_entry_info()
-                            position_state = "entered"
-                            log(f"[플립 진입] {('POS' if want_pos else 'NEG')} @ {kimp}%")
-                elif have_leg:
-                    need_flip_to = None
-                    with state_lock:
-                        cur_sign = 1 if open_legs[0]["entry_kimp"] >= 0 else -1
-                    if cur_sign > 0 and want_neg:      need_flip_to = "neg"
-                    elif cur_sign < 0 and want_pos:    need_flip_to = "pos"
-
-                    if need_flip_to:
-                        ids=[]
-                        with state_lock: ids = [l["id"] for l in open_legs]
-                        for leg_id in ids:
-                            with state_lock:
-                                leg = next((l for l in open_legs if l["id"]==leg_id), None)
-                            if leg and exit_leg(leg, fx):
-                                with state_lock:
-                                    open_legs[:] = [l for l in open_legs if l["id"]!=leg_id]
-                                    closed_legs_recent.append(leg)
-                                    if len(closed_legs_recent)>5: closed_legs_recent.pop(0)
-                                    _aggregate_entry_info()
-                                    trade_count += 1
-                        sweep_if_no_legs()
-
-                        chosen_exit = pos_exit if need_flip_to=="pos" else neg_exit
-                        leg = enter_leg(amount_krw, leverage, kimp, up, bp, fx, chosen_exit)
-                        if leg:
-                            with state_lock:
-                                open_legs[:] = [leg]
-                                _aggregate_entry_info()
-                                position_state = "entered"
-                                log(f"[플립 전환] → {need_flip_to.upper()} @ {kimp}%")
-
-                # 2) 자동 청산 조건
-                for leg_id in _auto_exit_list(kimp):
-                    with state_lock:
-                        leg = next((l for l in open_legs if l["id"]==leg_id), None)
-                    if leg and exit_leg(leg, get_usdkrw()):
-                        with state_lock:
-                            open_legs[:] = [l for l in open_legs if l["id"]!=leg_id]
-                            closed_legs_recent.append(leg)
-                            if len(closed_legs_recent)>5: closed_legs_recent.pop(0)
-                            _aggregate_entry_info()
-                            trade_count += 1
-                            position_state = "neutral" if len(open_legs)==0 else "entered"
-                        sweep_if_no_legs()
-
-            else:
-                # ---- 스택 모드 ----
-                with state_lock:
-                    if allow_multi and abs(kimp - target_kimp) <= tol and len(open_legs) < max_legs:
-                        ok_gap = all(abs(kimp - leg["entry_kimp"]) >= min_gap_bp for leg in open_legs)
-                        if ok_gap:
-                            leg = enter_leg(amount_krw, leverage, kimp, up, bp, fx, exit_kimp_abs)
-                            if leg:
-                                open_legs.append(leg)
-                                _aggregate_entry_info()
-                                position_state = "entered"
-                                log(f"[레그 진입] id={leg['id']} qty U:{leg['upbit_qty']} / B:{leg['binance_qty']} @ kimp {kimp}%")
-
-                for leg_id in _auto_exit_list(kimp):
-                    with state_lock:
-                        leg = next((l for l in open_legs if l["id"]==leg_id), None)
-                    if leg and exit_leg(leg, get_usdkrw()):
-                        with state_lock:
-                            open_legs[:] = [l for l in open_legs if l["id"]!=leg_id]
-                            closed_legs_recent.append(leg)
-                            if len(closed_legs_recent) > 5: closed_legs_recent.pop(0)
-                            _aggregate_entry_info()
-                            trade_count += 1
-                            position_state = "neutral" if len(open_legs)==0 else "entered"
-                        sweep_if_no_legs()
-
-            time.sleep(0.45)
-
-        except Exception as e:
-            metrics["api_errors"] += 1; last_error = str(e); log(f"[전략 오류] {e}")
-            time.sleep(0.7)
-
-# ---------- routes ----------
-@app.route("/")
-def index(): return render_template("index.html")
-
-@app.route("/current_kimp")
-def current_kimp():
-    k, up, bp, fx = calc_kimp()
-    return jsonify({"kimp":k,"upbit_price":up,"binance_price":bp,"usdkrw":fx})
-
-@app.route("/balance")
-def balance():
-    krw, btc = get_upbit_balance_real(); usdt = get_binance_balance_real()
-    return jsonify({"real":{"krw":round(krw,0),"btc_upbit":round(btc,6),"usdt":round(usdt,3)}})
-
-@app.route("/status")
-def status():
-    fx_now = get_usdkrw(); fees_binance_krw_now = fees_binance_usdt_cum * fx_now
-    with state_lock:
-        legs = list(open_legs)
-        last_closed = closed_legs_recent[-1] if closed_legs_recent else None
-        aggregate_live = len(legs)>0
-    return jsonify({
-        "running": running,
-        "position_state": "entered" if aggregate_live else "neutral",
-        "trade_count": trade_count,
-        "logs": logs[-350:],
-        "entry_info": entry_info,
-        "last_error": last_error,
-        "binance_testnet": BINANCE_TESTNET, "binance_base": BASE_FAPI,
-        "pnl": {
-            "profit_krw_cum": round(profit_krw, 0),
-            "fees_upbit_krw_cum": round(fees_upbit_krw_cum, 0),
-            "fees_binance_usdt_cum": round(fees_binance_usdt_cum, 3),
-            "fees_binance_krw_cum": round(fees_binance_krw_cum, 0),
-            "fees_binance_krw_now": round(fees_binance_krw_now, 0),
-        },
-        "open_legs": legs,
-        "last_closed_leg": last_closed,
-        "cfg": last_cfg,
-    })
-
-@app.route("/start", methods=["POST"])
-def start():
-    global running, last_error, last_cfg
-    if not running:
-        keys = load_api_keys()
-        if not keys.get("binance_key") or not keys.get("binance_secret"):
-            last_error="binance_api_key_missing"; log("[전략 시작 실패] BINANCE 키 누락")
-            return jsonify({"status":"error","error":last_error}), 400
-        cfg_in = request.json or {}
-        cfg = {
-            # 공통
-            "mode":            cfg_in.get("mode","stack"),
-            "target_kimp":     float(cfg_in.get("target_kimp", 0.0)),
-            "exit_kimp":       float(cfg_in.get("exit_kimp", 0.3)),
-            "tolerance":       float(cfg_in.get("tolerance", 0.1)),
-            "amount_krw":      float(cfg_in.get("amount_krw", 1_000_000)),
-            "leverage":        int(float(cfg_in.get("leverage", 3))),
-            "exit_on_sign_change": bool(cfg_in.get("exit_on_sign_change", True)),
-            "exit_on_move_bp": float(cfg_in.get("exit_on_move_bp", 0.0)),
-            # 스택 옵션
-            "allow_multi_entry": bool(cfg_in.get("allow_multi_entry", True)),
-            "max_legs": int(cfg_in.get("max_legs", 3)),
-            "min_reenter_gap_bp": float(cfg_in.get("min_reenter_gap_bp", 0.15)),
-            # 플립 프리셋
-            "pos_entry_kimp": float(cfg_in.get("pos_entry_kimp", 0.3)),
-            "pos_exit_kimp":  float(cfg_in.get("pos_exit_kimp", 0.6)),
-            "neg_entry_kimp": float(cfg_in.get("neg_entry_kimp",-0.6)),
-            "neg_exit_kimp":  float(cfg_in.get("neg_exit_kimp",-0.9)),
-        }
-        # 플립 모드는 단일 레그 강제
-        if cfg["mode"] == "flip":
-            cfg["allow_multi_entry"] = False
-            cfg["max_legs"] = 1
-        running=True
-        last_cfg = cfg.copy()
-        threading.Thread(target=run_strategy_thread, args=(cfg,), daemon=True).start()
-        log(f"[전략 시작] cfg={cfg} testnet={BINANCE_TESTNET} base={BASE_FAPI}")
-    return jsonify({"status":"started"})
-
-@app.route("/stop", methods=["POST"])
-def stop():
-    global running
-    running=False; log("[전략 중지]"); return jsonify({"status":"stopped"})
-
-@app.route("/force_exit", methods=["POST"])
-def force_exit():
-    closed = 0
-    with state_lock:
-        ids = [l["id"] for l in open_legs]
-    for leg_id in ids:
-        with state_lock:
-            leg = next((l for l in open_legs if l["id"]==leg_id), None)
-        if not leg: continue
-        if exit_leg(leg, get_usdkrw()):
-            with state_lock:
-                open_legs[:] = [l for l in open_legs if l["id"]!=leg_id]
-                closed_legs_recent.append(leg)
-                if len(closed_legs_recent)>5: closed_legs_recent.pop(0)
-                _aggregate_entry_info()
-                globals()["trade_count"] += 1
-    with state_lock:
-        globals()["position_state"] = "neutral" if len(open_legs)==0 else "entered"
-    sweep_if_no_legs()
-    return jsonify({"ok": True, "closed_count": closed})
-
-# 수동 즉시 진입(모드별 반영)
-@app.route("/manual_enter", methods=["POST"])
-def manual_enter():
-    data = request.json or {}
-    amt = float(data.get("amount_krw", 0))
-    lev = int(float(data.get("leverage", 3)))
-    exit_k = data.get("exit_kimp", None)
-
-    kimp, up, bp, fx = calc_kimp()
-    if exit_k is None or str(exit_k)=="":
-        exit_k = (kimp + 0.3) if kimp >= 0 else (kimp - 0.3)
-
-    leg = enter_leg(amt, lev, kimp, up, bp, fx, float(exit_k))
-    if not leg: return jsonify({"ok": False, "error":"enter failed"}), 409
-
-    with state_lock:
-        if (last_cfg or {}).get("mode","stack") == "stack":
-            open_legs.append(leg)
-        else:
-            open_legs[:] = [leg]
-        _aggregate_entry_info()
-        globals()["position_state"] = "entered"
-
-    return jsonify({"ok": True, "leg": leg})
-
-# 즉시 플립: 현재 레그 모두 청산 → (기본) 바로 재진입 / (옵션) 청산만
-@app.route("/flip_now", methods=["POST"])
-def flip_now():
-    cfg = last_cfg or {}
-    body = request.json or {}
-    to = body.get("to", None)                 # "pos" | "neg" | None(자동결정)
-    reenter_now = bool(body.get("reenter_now", True))  # 기본: 즉시 전환
-
-    pos_entry = float(cfg.get("pos_entry_kimp", 0.3))
-    pos_exit  = float(cfg.get("pos_exit_kimp", 0.6))
-    neg_entry = float(cfg.get("neg_entry_kimp",-0.6))
-    neg_exit  = float(cfg.get("neg_exit_kimp",-0.9))
-    amt = float(cfg.get("amount_krw", 1_000_000))
-    lev = int(float(cfg.get("leverage", 3)))
-
-    # 1) 모두 청산
-    closed = 0
-    with state_lock: ids = [l["id"] for l in open_legs]
-    for leg_id in ids:
-        with state_lock:
-            leg = next((l for l in open_legs if l["id"]==leg_id), None)
-        if leg and exit_leg(leg, get_usdkrw()):
-            with state_lock:
-                open_legs[:] = [l for l in open_legs if l["id"]!=leg_id]
-                closed_legs_recent.append(leg)
-                if len(closed_legs_recent)>5: closed_legs_recent.pop(0)
-                _aggregate_entry_info()
-                globals()["trade_count"] += 1
-                globals()["position_state"] = "neutral"
-            closed += 1
-    sweep_if_no_legs()
-
-    # 2) 대상 프리셋 결정
-    kimp, up, bp, fx = calc_kimp()
-    if to not in ("pos","neg"):
-        # 현재 값에서 어느 엔트리와 더 가까운지로 자동결정
-        to = "pos" if abs(kimp - pos_entry) <= abs(kimp - neg_entry) else "neg"
-    chosen_exit = pos_exit if to=="pos" else neg_exit
-
-    # 3) 즉시 재진입이 아니면 여기서 종료(프리셋 모드 유지)
-    if not reenter_now:
-        log(f"[플립] 전부 청산 완료({closed}) → {to.upper()} 프리셋 대기")
-        with state_lock:
-            last_cfg.setdefault("mode","flip")
-            last_cfg["allow_multi_entry"] = False
-            last_cfg["max_legs"] = 1
-        return jsonify({"ok": True, "closed": closed, "armed_to": to, "reenter_now": False})
-
-    # 4) 바로 진입
-    leg = enter_leg(amt, lev, kimp, up, bp, fx, chosen_exit)
-    if not leg: return jsonify({"ok": False, "closed": closed, "error":"enter failed"}), 409
-    with state_lock:
-        open_legs[:] = [leg]
-        _aggregate_entry_info()
-        globals()["position_state"] = "entered"
-        last_cfg.setdefault("mode","flip")
-        last_cfg["allow_multi_entry"] = False
-        last_cfg["max_legs"] = 1
-    log(f"[플립 전환] 즉시 → {to.upper()} @ {kimp}%")
-    return jsonify({"ok": True, "closed": closed, "leg": leg, "to": to, "reenter_now": True})
-
-@app.route("/close_leg", methods=["POST"])
-def close_leg():
-    data = request.json or {}
-    leg_id = int(data.get("id", 0))
-    if not leg_id: return jsonify({"ok": False, "error":"missing id"}), 400
-    with state_lock:
-        leg = next((l for l in open_legs if l["id"]==leg_id), None)
-    if not leg: return jsonify({"ok": False, "error":"not found"}), 404
-    ok = exit_leg(leg, get_usdkrw())
-    if ok:
-        with state_lock:
-            open_legs[:] = [l for l in open_legs if l["id"]!=leg_id]
-            closed_legs_recent.append(leg)
-            if len(closed_legs_recent)>5: closed_legs_recent.pop(0)
-            _aggregate_entry_info()
-            globals()["trade_count"] += 1
-            globals()["position_state"] = "neutral" if len(open_legs)==0 else "entered"
-        sweep_if_no_legs()
-        return jsonify({"ok": True})
-    return jsonify({"ok": False}), 409
-
-@app.route("/health")
-def health(): return jsonify({"thread_alive": bool(running)})
-@app.route("/metrics")
-def metrics_route(): return jsonify(metrics)
-
-if __name__ == "__main__":
-    sync_binance_time()
-    app.run(host="0.0.0.0", port=5000, debug=False)
->>>>>>> 5ade2fcf
+    app.run(host="0.0.0.0", port=5000, debug=False)